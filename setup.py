import os
import sys
import platform
from os import sep as dirsep
from os.path import isfile, join

#from distutils.core import setup
#from distutils.extension import Extension
#from distutils.command.install import install

from setuptools import setup
from setuptools import Extension

if sys.version_info[:2] < (2, 7):
    sys.stderr.write('Python 2.6 and older is not supported\n')
    sys.exit()

if sys.version_info[0] == 3:
    if sys.version_info[1] < 5:
        sys.stderr.write('Python 3.4 and older is not supported\n')
        sys.exit()

if os.name == 'java':
    sys.stderr.write('JavaOS is not supported\n')
    sys.exit()

try:
    import numpy
except ImportError:
    sys.stderr.write('numpy is not installed, you can find it at: '
                     'http://www.numpy.org/\n')
    sys.exit()

if [int(dgt) for dgt in numpy.__version__.split('.')[:2]] < [1, 10]:
    sys.stderr.write('numpy v1.10 or later is required, you can find it at: '
                     'http://www.numpy.org/\n')
    sys.exit()


__version__ = ''
with open('prody/__init__.py') as inp:
  for line in inp:
      if line.startswith('__version__'):
          exec(line.strip())
          break

with open('README.rst') as inp:
    long_description = inp.read()


PACKAGES = ['prody',
            'prody.atomic',
            'prody.database',
            'prody.dynamics',
            'prody.ensemble',
            'prody.kdtree',
            'prody.measure',
            'prody.proteins',
            'prody.sequence',
            'prody.trajectory',
            'prody.chromatin',
            'prody.domain_decomposition',
            'prody.utilities',
            'prody.apps',
            'prody.apps.prody_apps',
            'prody.apps.evol_apps',
            'prody.tests',
            'prody.tests.apps',
            'prody.tests.atomic',
            'prody.tests.datafiles',
            'prody.tests.dynamics',
            'prody.tests.ensemble',
            'prody.tests.kdtree',
            'prody.tests.measure',
            'prody.tests.proteins',
            'prody.tests.sequence',
            'prody.tests.trajectory',
            'prody.tests.utilities',]
PACKAGE_DATA = {
    'prody.utilities': ['datafiles/*.dat'],
    'prody.tests': ['datafiles/pdb*.pdb',
                    'datafiles/*.dat',
                    'datafiles/*.coo',
                    'datafiles/dcd*.dcd',
                    'datafiles/xml*.xml',
                    'datafiles/msa*',]
}

PACKAGE_DIR = {}
for pkg in PACKAGES:
    PACKAGE_DIR[pkg] = join(*pkg.split('.'))
    
from glob import glob
tntDir = join('prody', 'utilities', 'tnt')

EXTENSIONS = [
    Extension('prody.dynamics.rtbtools',
              glob(join('prody', 'dynamics', 'rtbtools.c')),
              include_dirs=[numpy.get_include()]),
    Extension('prody.dynamics.smtools',
              glob(join('prody', 'dynamics', 'smtools.c')),
              include_dirs=[numpy.get_include()]),
#    Extension('prody.dynamics.saxstools',
#              glob(join('prody', 'dynamics', 'saxstools.c')),
#              include_dirs=[numpy.get_include()]),
    Extension('prody.sequence.msatools',
              [join('prody', 'sequence', 'msatools.c'),],
              include_dirs=[numpy.get_include()]),
    Extension('prody.sequence.msaio',
              [join('prody', 'sequence', 'msaio.c'),],
              include_dirs=[numpy.get_include()]),
    Extension('prody.sequence.seqtools',
              [join('prody', 'sequence', 'seqtools.c'),],
              include_dirs=[numpy.get_include()]),
]

# extra arguments for compiling C++ extensions on MacOSX
extra_compile_args = []
if platform.system() == 'Darwin':
<<<<<<< HEAD
    os_ver = platform.mac_ver()[0]
    os.environ['MACOSX_DEPLOYMENT_TARGET'] = os_ver
    os.environ['CC'] = 'clang'
    os.environ['CXX'] = 'clang++'
    #extra_compile_args.append('-stdlib=libc++')
=======
    os.environ['MACOSX_DEPLOYMENT_TARGET'] = '10.9'
    os.environ['CC'] = 'clang'
    os.environ['CXX'] = 'clang++'
    extra_compile_args.append('-stdlib=libc++')
>>>>>>> 50e4eb97

CONTRIBUTED = [
    Extension('prody.kdtree._CKDTree',
              [join('prody', 'kdtree', 'KDTree.c'),
               join('prody', 'kdtree', 'KDTreemodule.c')],
              include_dirs=[numpy.get_include()]),
    Extension('prody.proteins.ccealign', 
              [join('prody', 'proteins', 'ccealign', 'ccealignmodule.cpp')], 
              include_dirs=[tntDir], language='c++',
              extra_compile_args=extra_compile_args
              )
]

for ext in CONTRIBUTED:
    if all([isfile(src) for src in ext.sources]):
        EXTENSIONS.append(ext)

# SCRIPTS = ['scripts/prody', 'scripts/evol']
# if (platform.system() == 'Windows' or
#     len(sys.argv) > 1 and sys.argv[1] not in ('build', 'install')):
#     for script in list(SCRIPTS):
#         SCRIPTS.append(script + '.bat')


SCRIPTS = ['prody=prody.apps:prody_main', 'evol=prody.apps:evol_main']

setup(
    name='ProDy',
    version=__version__,
    author='She Zhang',
    author_email='shz66@pitt.edu',
    description='A Python Package for Protein Dynamics Analysis',
    long_description=long_description,
    url='http://www.csb.pitt.edu/ProDy',
    packages=PACKAGES,
    #package_dir=PACKAGE_DIR,
    package_data=PACKAGE_DATA,
    ext_modules=EXTENSIONS,
    license='MIT License',
    keywords=('protein, dynamics, elastic network model, '
              'Gaussian network model, anisotropic network model, '
              'essential dynamics analysis, principal component analysis, '
              'Protein Data Bank, PDB, GNM, ANM, SM, PCA'),
    classifiers=[
                 'Development Status :: 5 - Production/Stable',
                 'Intended Audience :: Education',
                 'Intended Audience :: Science/Research',
                 'License :: OSI Approved :: MIT License',
                 'Operating System :: MacOS',
                 'Operating System :: Microsoft :: Windows',
                 'Operating System :: POSIX',
                 'Programming Language :: Python',
                 'Programming Language :: Python :: 2',
                 'Programming Language :: Python :: 3',
                 'Topic :: Scientific/Engineering :: Bio-Informatics',
                 'Topic :: Scientific/Engineering :: Chemistry',
                ],
    #scripts=SCRIPTS,
    entry_points = {
        'console_scripts': SCRIPTS,
    },
    install_requires=['numpy>=1.10', 'biopython', 'pyparsing'],
    #provides=['ProDy ({0:s})'.format(__version__)]
)<|MERGE_RESOLUTION|>--- conflicted
+++ resolved
@@ -117,18 +117,12 @@
 # extra arguments for compiling C++ extensions on MacOSX
 extra_compile_args = []
 if platform.system() == 'Darwin':
-<<<<<<< HEAD
     os_ver = platform.mac_ver()[0]
     os.environ['MACOSX_DEPLOYMENT_TARGET'] = os_ver
     os.environ['CC'] = 'clang'
     os.environ['CXX'] = 'clang++'
     #extra_compile_args.append('-stdlib=libc++')
-=======
-    os.environ['MACOSX_DEPLOYMENT_TARGET'] = '10.9'
-    os.environ['CC'] = 'clang'
-    os.environ['CXX'] = 'clang++'
-    extra_compile_args.append('-stdlib=libc++')
->>>>>>> 50e4eb97
+
 
 CONTRIBUTED = [
     Extension('prody.kdtree._CKDTree',
