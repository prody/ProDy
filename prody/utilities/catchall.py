--- conflicted
+++ resolved
@@ -15,8 +15,7 @@
 __all__ = ['calcTree', 'clusterMatrix', 'showLines', 'showMatrix', 
            'reorderMatrix', 'findSubgroups', 'getCoords',  
            'getLinkage', 'getTreeFromLinkage', 'clusterSubfamilies', 
-<<<<<<< HEAD
-           'IndexFormatter']
+           'IndexFormatter', 'getAtomicTable', 'printAtomicMatrix']
 
 class IndexFormatter(ticker.Formatter):
     """
@@ -44,9 +43,6 @@
             return ''
         else:
             return self.labels[i]
-=======
-           'getAtomicTable', 'printAtomicMatrix']
->>>>>>> 96b8b3c7
 
 class LinkageError(Exception):
     pass
