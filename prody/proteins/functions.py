# -*- coding: utf-8 -*-
"""This module defines miscellaneous functions dealing with protein data."""

import numpy as np

from prody.atomic import Atomic, Atom, AtomGroup, Selection, HierView
from prody.utilities import openFile, showFigure
from prody import SETTINGS, PY3K

__all__ = ['view3D', 'showProtein', 'writePQR', ]


def writePQR(filename, atoms):
    """Write *atoms* in PQR format to a file with name *filename*.  Only
    current coordinate set is written.  Returns *filename* upon success.  If
    *filename* ends with :file:`.gz`, a compressed file will be written."""

    if not isinstance(atoms, Atomic):
        raise TypeError('atoms does not have a valid type')
    if isinstance(atoms, Atom):
        atoms = Selection(atoms.getAtomGroup(), [atoms.getIndex()],
                          atoms.getACSIndex(),
                          'index ' + str(atoms.getIndex()))
    stream = openFile(filename, 'w')
    n_atoms = atoms.numAtoms()
    atomnames = atoms.getNames()
    if atomnames is None:
        raise RuntimeError('atom names are not set')
    for i, an in enumerate(atomnames):
        lenan = len(an)
        if lenan < 4:
            atomnames[i] = ' ' + an
        elif lenan > 4:
            atomnames[i] = an[:4]

    s_or_u = np.array(['a']).dtype.char

    resnames = atoms._getResnames()
    if resnames is None:
        resnames = ['UNK'] * n_atoms
    resnums = atoms._getResnums()
    if resnums is None:
        resnums = np.ones(n_atoms, int)
    chainids = atoms._getChids()
    if chainids is None:
        chainids = np.zeros(n_atoms, s_or_u + '1')
    charges = atoms._getCharges()
    if charges is None:
        charges = np.zeros(n_atoms, float)
    radii = atoms._getRadii()
    if radii is None:
        radii = np.zeros(n_atoms, float)
    icodes = atoms._getIcodes()
    if icodes is None:
        icodes = np.zeros(n_atoms, s_or_u + '1')
    hetero = ['ATOM'] * n_atoms
    heteroflags = atoms._getFlags('hetatm')
    if heteroflags is None:
        heteroflags = atoms._getFlags('hetero')
    if heteroflags is not None:
        hetero = np.array(hetero, s_or_u + '6')
        hetero[heteroflags] = 'HETATM'
    altlocs = atoms._getAltlocs()
    if altlocs is None:
        altlocs = np.zeros(n_atoms, s_or_u + '1')

    format = ('{0:6s}{1:5d} {2:4s}{3:1s}' +
              '{4:4s}{5:1s}{6:4d}{7:1s}   ' +
              '{8:8.3f}{9:8.3f}{10:8.3f}' +
              '{11:8.4f}{12:7.4f}\n').format
    coords = atoms._getCoords()
    write = stream.write
    for i, xyz in enumerate(coords):
        write(format(hetero[i], i+1, atomnames[i], altlocs[i],
                     resnames[i], chainids[i], int(resnums[i]),
                     icodes[i], xyz[0], xyz[1], xyz[2], charges[i], radii[i]))
    write('TER\nEND')
    stream.close()
    return filename

def wrap_data(data):
    try:
        arr = data.getArray()
        data = [data]
    except AttributeError:
        if np.isscalar(data[0]):
            data = [data]
    return data

def view3D(*alist, **kwargs):
    """Return a py3Dmol view instance for interactive visualization in
    Jupyter notebooks. Available arguments are: width, height (of
    the viewer), backgroundColor, zoomTo (a py3Dmol selection to center
    around), and style, which is a py3Dmol style object that will be
    applied to all atoms in the scene. More complex styling can be achieved
    by manipulating the view object directly.
    
    The default style is to show the protein in a rainbow cartoon and
    hetero atoms in sticks/spheres.
    
    GNM/ANM Coloring
    
    An array of fluctuation values (flucts) can be provided with the flucts kwarg
    for visualization of GNM/ANM calculations.  The array is assumed to 
    correpond to a calpha selection of the provided protein.
    The default color will be set to a RWB color scheme on a per-residue
    basis.  If the fluctuation vector contains negative values, the
    midpoint (white) will be at zero.  Otherwise the midpoint is the mean.
    
    An array of displacement vectors (vecs) can be provided with the vecs kwarg.
    The animation of these motions can be controlled with frames (number
    of frames to animate over), amplitude (scaling factor), and animate
    (3Dmol.js animate options).
    
    If multiple structures are provided with the flucts or vecs arguments, these
    arguments must be provided as lists of arrays of the appropriate dimension.
    """

    if PY3K:
        from io import StringIO
    else:
        from StringIO import StringIO

    try:
        import py3Dmol
    except:
        raise ImportError('py3Dmol needs to be installed to use view3D')
    
<<<<<<< HEAD
    from .pdbfile import writePDBStream    
=======
    from .pdbfile import writePDBStream
>>>>>>> 7cd6b84c
    
    width = kwargs.get('width', 400)
    height = kwargs.get('height', 400)
    data_list = kwargs.pop('data', None)
    modes = kwargs.pop('mode', None)
    style = kwargs.pop('style', [])
    zoomto = kwargs.pop('zoomto', {})
    bgcolor = kwargs.pop('backgroundcolor', 'white')
    bgcolor = kwargs.pop('backgroundColor', bgcolor)

    if modes is None:
        n_modes = 0
    else:
        modes = wrap_data(modes)
        n_modes = len(modes)

    if data_list is None:
        n_data = 0
    else:
        data_list = wrap_data(data_list)
        n_data = len(data_list)

    view = py3Dmol.view(width=width, height=height, js=kwargs.get('js','http://3dmol.csb.pitt.edu/build/3Dmol-min.js'))

    i_chid = ord('A')
    for i, atoms in enumerate(alist):
        pdb = StringIO()
        chids = atoms.getChids()
        atoms.setChids(chr(i_chid))
        writePDBStream(pdb, atoms)
        model = view.addModel(pdb.getvalue(), 'pdb')

        if n_data:
            data = data_list[i]
            # note we are only getting info from last set of atoms..
            if atoms.calpha.numAtoms() != len(data):
                raise RuntimeError("Atom count mismatch: {} vs {}. data styling assumes a calpha selection."
                                    .format(atoms.calpha.numAtoms(), len(data)))
            else:
                # construct map from residue to data property
                propmap = []
                for j, a in enumerate(atoms.calpha):
                    propmap.append({'chain': a.getChid().tolist(), 'resi': a.getResnum().tolist(), 
                                    'props': {'data': data[j] } })
                # set the atom property 
                # TODO: implement something more efficient on the 3Dmol.js side (this is O(n*m)!)
                view.mapAtomProperties(propmap)
                
                # color by property using gradient
                extreme = np.abs(data).max()
                lo = -extreme if data.min() < 0 else 0
                mid = np.mean(data) if data.min() >= 0 else 0
                view.setColorByProperty({}, 'data', 'rwb', [extreme,lo,mid])
                view.setStyle({'cartoon':{'style':'trace'}})
            
        if n_modes:
            mode = modes[i]
            try:
                aarr = mode.getArray()
                is3d = mode.is3d()
            except AttributeError:
                aarr = mode

            if isinstance(aarr, np.ndarray):
                aarr = aarr.tolist()
            else:
                aarr = list(aarr)

            # note we are only getting info from last set of atoms..
            if atoms.calpha.numAtoms()*3 != len(aarr):
                raise RuntimeError("Atom count mismatch: {} vs {}. vecs animation assume a calpha selection."
                                .format(atoms.calpha.numAtoms(), len(aarr)//3))
            else:
                # construct map from residue to anm property and dx,dy,dz vectors
                propmap = []
                for j, a in enumerate(atoms.calpha):
                    propmap.append({'chain': a.getChid().tolist(), 'resi': a.getResnum().tolist(),
                        'props': {'dy': aarr[3*j+1], 'dz': aarr[3*j+2] } })
                # set the atom property 
                # TODO: implement something more efficient on the 3Dmol.js side (this is O(n*m)!)
                view.mapAtomProperties(propmap)
                
                # create vibrations
                frames = kwargs.get('frames', 10)
                amplitude = kwargs.get('amplitude', 100)
                view.vibrate(frames, amplitude)
                
                animate = kwargs.get('animate', {'loop':'rock'})
                view.animate(animate) 

        atoms.setChids(chids)
        i_chid += 1         
    
    # setting styles ...
    view.setBackgroundColor(bgcolor)
<<<<<<< HEAD

    # add models one at a time
    for (modeli,atoms) in enumerate(alist):
        pdb = StringIO()
        writePDBStream(pdb, atoms)
        
        view.addModel(pdb.getvalue(),'pdb')
        view.setStyle({'model': -1, 'cartoon': {'color':'spectrum'}})
        view.setStyle({'model': -1, 'hetflag': True}, {'stick':{}})
        view.setStyle({'model': -1, 'bonds': 0}, {'sphere':{'radius': 0.5}})    

        if 'flucts' in kwargs:
            garr = kwargs['flucts']
            if len(alist) > 1: #multiple models
                if len(garr) != len(alist):
                    raise RuntimeError("Multiple structures passed with flucts, but flucts not list of arrays of correct length")
                garr = garr[modeli]
                if garr is None or len(garr) == 0:
                    continue #skipy empty/none

            if atoms.calpha.numAtoms() != len(garr):
                raise RuntimeError("Atom count mismatch: {} vs {}.  flucts styling assume a calpha selection.".format(atoms.calpha.numAtoms(), len(garr)))
            else:
                #construct map from residue to flucts property
                propmap = []
                for (i,a) in enumerate(atoms.calpha):
                    propmap.append({'model': -1, 'chain': a.getChid(), 'resi':a.getResnum(), 'props': {'flucts': garr[i] } })
                #set the atom property 
                #TODO: implement something more efficient on the 3Dmol.js side (this is O(n*m)!)
                view.mapAtomProperties(propmap, {'model': -1})
                
                #color by property using gradient
                extreme = np.abs(garr).max()
                lo = -extreme if garr.min() < 0 else 0
                mid = np.mean(garr) if garr.min() >= 0 else 0
                view.setColorByProperty({'model': -1}, 'flucts', 'rwb', [extreme,lo,mid])
                view.setStyle({'model': -1, 'cartoon':{'style':'trace'}})
                
        if 'vecs' in kwargs:
            aarr = kwargs['vecs']  #has xyz coordinates
            if len(alist) > 1: #multiple models
                if len(aarr) != len(alist):
                    raise RuntimeError("Multiple structures passed with vecs, but vecs not list of arrays of correct length")                
                aarr = aarr[modeli]
                if aarr is None or len(aarr) == 0:
                    continue #skip empty/none
                
            if atoms.calpha.numAtoms()*3 != len(aarr):
                raise RuntimeError("Atom count mismatch: {} vs {}.  vecs animation assume a calpha selection.".format(atoms.calpha.numAtoms(), len(aarr)/3))
            else:
                #construct map from residue to anm property and dx,dy,dz vectors
                propmap = []
                for (i,a) in enumerate(atoms.calpha):
                    propmap.append({'chain': a.getChid(), 'resi':a.getResnum(),
                        'props': {'dx': aarr[3*i], 'dy': aarr[3*i+1], 'dz': aarr[3*i+2] } });
                #set the atom property 
                #TODO: implement something more efficient on the 3Dmol.js side (this is O(n*m)!)
                view.mapAtomProperties(propmap, {'model': -1})

    if 'vecs' in kwargs:
        #create vibrations
        frames = kwargs.get('frames',10)
        amplitude = kwargs.get('amplitude',100)
        view.vibrate(frames, amplitude)
        
        animate = kwargs.get('animate',{'loop':'rock'})
        view.animate(animate)     
        
    if 'style' in kwargs: # this is never a list
        view.setStyle({},kwargs['style'])
        
    if 'styles' in kwargs:
        # allow simpler forms - convert them into a list
        styles = kwargs['styles']
        if type(styles) == dict:
            styles = ({},styles)
        if type(styles) == tuple:
            styles = [styles]
        for (sel, style) in styles:
            view.setStyle(sel, style)
        
    zoomto = kwargs['zoomto'] if 'zoomto' in kwargs else kwargs.get('zoomTo',{})
=======
    view.setStyle({'cartoon': {'color':'spectrum'}})
    view.setStyle({'hetflag': True}, {'stick':{}})
    view.setStyle({'bonds': 0}, {'sphere':{'radius': 0.5}})    

    # allow simpler forms - convert them into a list
    if isinstance(style, dict):
        style = ({}, style)
    if isinstance(style, tuple):
        styles = [style]
    else:
        styles = style
    for sel, style in styles:
        view.setStyle(sel, style)
    
>>>>>>> 7cd6b84c
    view.zoomTo(zoomto)
            
    return view

def showProtein(*atoms, **kwargs):
    """Show protein representation using :meth:`~mpl_toolkits.mplot3d.Axes3D`.
    This function is designed for generating a quick view of the contents of a
    :class:`~.AtomGroup` or :class:`~.Selection`.    

    Protein atoms matching ``"calpha"`` selection are displayed using solid
    lines by picking a random and unique color per chain.  Line with can
    be adjusted using *lw* argument, e.g. ``lw=12``. Default width is 4.
    Chain colors can be overwritten using chain identifier as in ``A='green'``.

    Water molecule oxygen atoms are represented by red colored circles.  Color
    can be changed using *water* keyword argument, e.g. ``water='aqua'``.
    Water marker and size can be changed using *wmarker* and *wsize* keywords,
    defaults values are ``wmarker='.', wsize=6``.

    Hetero atoms matching ``"hetero and noh"`` selection are represented by
    circles and unique colors are picked at random on a per residue basis.
    Colors can be customized using residue name as in ``NAH='purple'``.  Note
    that this will color all distinct residues with the same name in the same
    color.  Hetero atom marker and size can be changed using *hmarker* and
    *hsize* keywords, default values are ``hmarker='o', hsize=6``.

    ProDy will set the size of axis so the representation is not distorted when
    the shape of figure window is close to a square.  Colors are picked at
    random, except for water oxygens which will always be colored red.
    
    *** Interactive 3D Rendering in Jupyter Notebook ***
    
    If py3Dmol has been imported then it will be used instead to display 
    an interactive viewer.  See :func:`view3D`
    
    
    """

    from prody.dynamics.mode import Mode

    method = kwargs.pop('draw', None)
    modes = kwargs.pop('mode', None)
    scale = kwargs.pop('scale', 100)

    # modes need to be specifically a list or a tuple (cannot be an array)
    if modes is None:
        n_modes = 0
    else:
        modes = wrap_data(modes)
        n_modes = len(modes)

    if method is None:
        import sys        
        if 'py3Dmol' in sys.modules: 
            method = 'py3Dmol'
        else:
            method = 'matplotlib'
    method = method.lower()
        
    alist = atoms
    for atoms in alist:
        if not isinstance(atoms, Atomic):
            raise TypeError('atoms must be an Atomic instance')
            
    if n_modes and n_modes != len(alist):
        raise RuntimeError('the number of proteins ({0}) does not match that of the modes ({1}).'
                            .format(len(alist), n_modes))

    if '3dmol' in method:
        if n_modes:
            kwargs['mode'] = modes
        mol = view3D(*alist, **kwargs)
        mol.show()
        return mol
    else:
        import matplotlib.pyplot as plt
        from mpl_toolkits.mplot3d import Axes3D
        cf = plt.gcf()
        show = None
        for child in cf.get_children():
            if isinstance(child, Axes3D):
                show = child
                break
        if show is None:
            show = Axes3D(cf)
        from matplotlib import colors
        cnames = dict(colors.cnames)
        wcolor = kwargs.get('water', 'red').lower()
        avoid = np.array(colors.hex2color(cnames.pop(wcolor, cnames.pop('red'))))
        for cn, val in cnames.copy().items():  # PY3K: OK
            clr = np.array(colors.hex2color(val))
            if clr.sum() > 2.4:
                cnames.pop(cn)
            elif np.abs(avoid - clr).sum() <= 0.6:
                cnames.pop(cn)
        cnames = list(cnames)
        import random
        random.shuffle(cnames)
        cnames_copy = list(cnames)
        min_ = list()
        max_ = list()
        for i, atoms in enumerate(alist):
            if isinstance(atoms, AtomGroup):
                title = atoms.getTitle()
            else:
                title = atoms.getAtomGroup().getTitle()
            calpha = atoms.select('calpha')
            if calpha:
                partition = False
                mode = modes[i] if n_modes else None
                if mode is not None:
                    is3d = False
                    try:
                        arr = mode.getArray()
                        is3d = mode.is3d()
                        n_nodes = mode.numAtoms()
                    except AttributeError:
                        arr = mode
                        is3d = len(arr) == len(calpha)*3
                        n_nodes = len(arr)//3 if is3d else len(arr)
                    if n_nodes != len(calpha):
                        raise RuntimeError('size mismatch between the protein ({0} residues) and the mode ({1} nodes).'
                                            .format(len(calpha), n_nodes))
                    partition = not is3d

                if partition:
                    xyz = calpha._getCoords()
                    chids = calpha.getChids()
                    rbody = []
                    last_sign = np.sign(arr[0])
                    last_chid = chids[0]
                    rcolor = ['red', 'red', 'blue']
                    n = 1
                    for i,a in enumerate(arr):
                        s = np.sign(a)
                        ch = chids[i]
                        if s == 0: s = last_sign
                        if last_sign != s or i == len(arr)-1 or last_chid != ch:
                            if last_chid == ch:
                                rbody.append(i)
                            show.plot(xyz[rbody, 0], xyz[rbody, 1], xyz[rbody, 2],
                            label=title + '_regid%d'%n,
                            color=rcolor[int(last_sign+1)],
                            lw=kwargs.get('lw', 4))
                            rbody = []
                            n += 1
                            last_sign = s
                            last_chid = ch
                        rbody.append(i)
                else:
                    for ch in HierView(calpha, chain=True):
                        xyz = ch._getCoords()
                        chid = ch.getChid()
                        if len(cnames) == 0:
                            cnames = list(cnames_copy)
                        show.plot(xyz[:, 0], xyz[:, 1], xyz[:, 2],
                                label=title + '_' + chid,
                                color=kwargs.get(chid, cnames.pop()).lower(),
                                lw=kwargs.get('lw', 4))
                    
                    if mode is not None:
                        from prody.utilities.drawtools import drawArrow3D
                        XYZ = calpha._getCoords()
                        arr = arr.reshape((n_nodes, 3))
                        XYZ2 = XYZ + arr * scale
                        for i, xyz in enumerate(XYZ):
                            xyz2 = XYZ2[i]
                            mutation_scale = kwargs.pop('mutation_scale', 10)
                            drawArrow3D(xyz, xyz2, mutation_scale=mutation_scale, **kwargs)

            water = atoms.select('water and noh')
            if water:
                xyz = atoms.select('water')._getCoords()
                show.plot(xyz[:, 0], xyz[:, 1], xyz[:, 2], label=title + '_water',
                          color=wcolor,
                          ls='None', marker=kwargs.get('wmarker', '.'),
                          ms=kwargs.get('wsize', 6))
            hetero = atoms.select('not protein and not nucleic and not water')
            if hetero:
                for res in HierView(hetero).iterResidues():
                    xyz = res._getCoords()
                    resname = res.getResname()
                    resnum = str(res.getResnum())
                    chid = res.getChid()
                    if len(cnames) == 0:
                        cnames = list(cnames_copy)
                    show.plot(xyz[:, 0], xyz[:, 1], xyz[:, 2], ls='None',
                              color=kwargs.get(resname, cnames.pop()).lower(),
                              label=title + '_' + chid + '_' + resname + resnum,
                              marker=kwargs.get('hmarker', 'o'),
                              ms=kwargs.get('hsize', 6))
            xyz = atoms._getCoords()
            min_.append(xyz.min(0))
            max_.append(xyz.max(0))

        show.set_xlabel('x')
        show.set_ylabel('y')
        show.set_zlabel('z')
        min_ = np.array(min_).min(0)
        max_ = np.array(max_).max(0)
        center = (max_ + min_) / 2
        half = (max_ - min_).max() / 2
        show.set_xlim3d(center[0]-half, center[0]+half)
        show.set_ylim3d(center[1]-half, center[1]+half)
        show.set_zlim3d(center[2]-half, center[2]+half)
        if kwargs.get('legend', False):
            show.legend(prop={'size': 10})
        if SETTINGS['auto_show']:
            showFigure()
        return show<|MERGE_RESOLUTION|>--- conflicted
+++ resolved
@@ -126,11 +126,7 @@
     except:
         raise ImportError('py3Dmol needs to be installed to use view3D')
     
-<<<<<<< HEAD
-    from .pdbfile import writePDBStream    
-=======
     from .pdbfile import writePDBStream
->>>>>>> 7cd6b84c
     
     width = kwargs.get('width', 400)
     height = kwargs.get('height', 400)
@@ -226,7 +222,6 @@
     
     # setting styles ...
     view.setBackgroundColor(bgcolor)
-<<<<<<< HEAD
 
     # add models one at a time
     for (modeli,atoms) in enumerate(alist):
@@ -309,22 +304,6 @@
             view.setStyle(sel, style)
         
     zoomto = kwargs['zoomto'] if 'zoomto' in kwargs else kwargs.get('zoomTo',{})
-=======
-    view.setStyle({'cartoon': {'color':'spectrum'}})
-    view.setStyle({'hetflag': True}, {'stick':{}})
-    view.setStyle({'bonds': 0}, {'sphere':{'radius': 0.5}})    
-
-    # allow simpler forms - convert them into a list
-    if isinstance(style, dict):
-        style = ({}, style)
-    if isinstance(style, tuple):
-        styles = [style]
-    else:
-        styles = style
-    for sel, style in styles:
-        view.setStyle(sel, style)
-    
->>>>>>> 7cd6b84c
     view.zoomTo(zoomto)
             
     return view
