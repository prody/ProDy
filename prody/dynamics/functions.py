# -*- coding: utf-8 -*-
"""This module defines input and output functions."""

from collections import OrderedDict
import datetime

import os
from os.path import abspath, join, isfile, isdir, split, splitext

import numpy as np

from prody import LOGGER, SETTINGS, PY3K
from prody.atomic import Atomic, AtomSubset
from prody.utilities import openFile, openSQLite, isExecutable, which, PLATFORM, addext, wrapModes
from prody.proteins import parseSTAR, writeSTAR, StarDict, alignChains, parsePDB
from prody.ensemble import PDBEnsemble

from .nma import NMA, MaskedNMA
from .anm import ANM, ANMBase, MaskedANM
from .analysis import calcCollectivity, calcScipionScore
from .analysis import calcProjection
from .analysis import calcCollectivity
from .gnm import GNM, GNMBase, ZERO, MaskedGNM
from .exanm import exANM, MaskedExANM
from .rtb import RTB
from .pca import PCA, EDA
from .lda import LDA
from .imanm import imANM
from .exanm import exANM
from .mode import Vector, Mode, VectorBase
from .modeset import ModeSet
from .editing import sliceModel, reduceModel, trimModel
from .editing import sliceModelByMask, reduceModelByMask, trimModelByMask

__all__ = ['parseArray', 'parseModes', 'parseSparseMatrix',
           'parseGromacsModes', 'parseScipionModes',
           'writeArray', 'writeModes', 'writeScipionModes',
           'saveModel', 'loadModel', 'saveVector', 'loadVector',
           'calcENM', 'realignModes']


def saveModel(nma, filename=None, matrices=False, **kwargs):
    """Save *nma* model data as :file:`filename.nma.npz`.  By default,
    eigenvalues, eigenvectors, variances, trace of covariance matrix,
    and name of the model will be saved.  If *matrices* is **True**,
    covariance, Hessian or Kirchhoff matrices are saved too, whichever
    are available.  If *filename* is **None**, name of the NMA instance
    will be used as the filename, after ``" "`` (white spaces) in the name
    are replaced with ``"_"`` (underscores).  Extension may differ based
    on the type of the NMA model.  For ANM models, it is :file:`.anm.npz`.
    Upon successful completion of saving, filename is returned. This
    function makes use of :func:`~numpy.savez` function."""

    if not isinstance(nma, NMA):
        raise TypeError('invalid type for nma, {0}'.format(type(nma)))
    #if len(nma) == 0:
    #    raise ValueError('nma instance does not contain data')

    add_attr = kwargs.pop('attr', [])

    dict_ = nma.__dict__
    attr_list = ['_title', '_trace', '_array', '_eigvals', '_vars', '_n_atoms',
                 '_dof', '_n_modes']

    if add_attr:
        for attr in add_attr:
            if attr not in attr_list:
                attr_list.append(attr)
    if filename is None:
        filename = nma.getTitle().replace(' ', '_')
    if isinstance(nma, GNMBase):
        attr_list.append('_cutoff')
        attr_list.append('_gamma')
        if matrices:
            attr_list.append('_kirchhoff')
            if isinstance(nma, ANMBase):
                attr_list.append('_hessian')
        if isinstance(nma, ANMBase):
            type_ = 'ANM'
        else:
            type_ = 'GNM'
    elif isinstance(nma, EDA):
        type_ = 'EDA'
    elif isinstance(nma, PCA):
        type_ = 'PCA'
    elif isinstance(nma, LDA):
        type_ = 'LDA'
        attr_list.append('_labels')
<<<<<<< HEAD
=======
        attr_list.append('_shuffled_ldas')
>>>>>>> 01e6932b
    else:
        type_ = 'NMA'

    if matrices:
        attr_list.append('_cov')
    attr_dict = {'type': type_}
    for attr in attr_list:
        value = dict_[attr]
        if value is not None:
            attr_dict[attr] = value

    if isinstance(nma, MaskedNMA):
        if isinstance(nma, MaskedGNM):
            attr_dict['type'] = 'mGNM'
        elif isinstance(nma, MaskedANM):
            attr_dict['type'] = 'mANM'
        else:
            raise TypeError('invalid MaskedNMA type: %s'%(str(type(nma))))

        attr_dict['mask'] = nma.mask
        attr_dict['masked'] = nma.masked
    
    if isinstance(nma, RTB):
        attr_dict['type'] = 'RTB'
        if matrices:
            attr_dict['_project'] = nma._project

    if isinstance(nma, imANM):
        attr_dict['type'] = 'imANM'

    if isinstance(nma, exANM):
        attr_dict['type'] = 'exANM'

    suffix = '.' + attr_dict['type'].lower()
    if not filename.lower().endswith('.npz'):
        if not filename.lower().endswith(suffix):
            filename += suffix + '.npz'
        else:
            filename += '.npz'
    ostream = openFile(filename, 'wb', **kwargs)
    np.savez(ostream, **attr_dict)
    ostream.close()
    return filename


def loadModel(filename, **kwargs):
    """Returns NMA instance after loading it from file (*filename*).
    This function makes use of :func:`~numpy.load` function.  See
    also :func:`saveModel`."""

    if not 'encoding' in kwargs:
        kwargs['encoding'] = 'latin1'

    if not 'allow_pickle' in kwargs:
        kwargs['allow_pickle'] = True 

    with np.load(filename, **kwargs) as attr_dict:
        try:
            type_ = attr_dict['type']
        except KeyError:
            raise IOError('{0} is not a valid NMA model file'.format(filename))

        if isinstance(type_, np.ndarray):
            type_ = np.asarray(type_, dtype=str)

        type_ = str(type_)

        try:
            title = attr_dict['_title']
        except KeyError:
            title = attr_dict['_name']

        if isinstance(title, np.ndarray):
            title = np.asarray(title, dtype=str)
        title = str(title)
        if type_ == 'ANM':
            nma = ANM(title)
        elif type_ == 'PCA':
            nma = PCA(title)
        elif type_ == 'EDA':
            nma = EDA(title)
        elif type_ == 'GNM':
            nma = GNM(title)
        elif type_ == 'mGNM':
            nma = MaskedGNM(title)
        elif type_ == 'mANM':
            nma = MaskedANM(title)
        elif type_ == 'exANM':
            nma = exANM(title)
        elif type_ == 'imANM':
            nma = imANM(title)
        elif type_ == 'NMA':
            nma = NMA(title)
        elif type_ == 'RTB':
            nma = RTB(title)
        elif type_ == 'LDA':
            nma = LDA(title)
        else:
            raise IOError('NMA model type is not recognized: {0}'.format(type_))

        dict_ = nma.__dict__
        for attr in attr_dict.files:
            if attr in ('type', '_name', '_title'):
                continue
            elif attr in ('_trace', '_cutoff', '_gamma'):
                dict_[attr] = attr_dict[attr][()]
            elif attr in ('_dof', '_n_atoms', '_n_modes'):
                dict_[attr] = int(attr_dict[attr])
            elif attr in ('masked', ):
                dict_[attr] = bool(attr_dict[attr])
            elif attr in ('mask', ):
                if not attr_dict[attr].shape:
                    dict_[attr] = bool(attr_dict[attr])
                else:
                    dict_[attr] = attr_dict[attr]
            else:
                dict_[attr] = attr_dict[attr]

    return nma


def saveVector(vector, filename, **kwargs):
    """Save *vector* data as :file:`filename.vec.npz`.  Upon successful
    completion of saving, filename is returned.  This function makes use
    of :func:`numpy.savez` function."""

    if not isinstance(vector, Vector):
        raise TypeError('invalid type for vector, {0}'.format(type(vector)))
    attr_dict = {}
    attr_dict['title'] = vector.getTitle()
    attr_dict['array'] = vector._getArray()
    attr_dict['is3d'] = vector.is3d()

    if not filename.lower().endswith('.npz'):
        if not filename.lower().endswith('.vec'):
            filename += '.vec.npz'
        else:
            filename += '.npz'

    ostream = openFile(filename, 'wb', **kwargs)
    np.savez(ostream, **attr_dict)
    ostream.close()
    return filename


def loadVector(filename):
    """Returns :class:`.Vector` instance after loading it from *filename* using
    :func:`numpy.load`.  See also :func:`saveVector`."""

    attr_dict = np.load(filename)
    try:
        title = str(attr_dict['title'])
    except KeyError:
        title = str(attr_dict['name'])
    return Vector(attr_dict['array'], title, bool(attr_dict['is3d']))


def writeModes(filename, modes, format='%.18e', delimiter=' '):
    """Write *modes* (eigenvectors) into a plain text file with name
    *filename*. See also :func:`writeArray`."""

    if not isinstance(modes, (NMA, ModeSet, Mode)):
        raise TypeError('modes must be NMA, ModeSet, or Mode, not {0}'
                        .format(type(modes)))
    return writeArray(filename, modes._getArray(), format=format,
                      delimiter=delimiter)


def parseModes(normalmodes, eigenvalues=None, nm_delimiter=None,
               nm_skiprows=0, nm_usecols=None, ev_delimiter=None,
               ev_skiprows=0, ev_usecols=None, ev_usevalues=None):
    """Returns :class:`.NMA` instance with normal modes parsed from
    *normalmodes*.

    In normal mode file *normalmodes*, columns must correspond to modes
    (eigenvectors).  Optionally, *eigenvalues* can be parsed from a separate
    file. If eigenvalues are not provided, they will all be set to 1.

    :arg normalmodes: File or filename that contains normal modes.
        If the filename extension is :file:`.gz` or :file:`.bz2`, the file is
        first decompressed.
    :type normalmodes: str or file

    :arg eigenvalues: Optional, file or filename that contains eigenvalues.
        If the filename extension is :file:`.gz` or :file:`.bz2`,
        the file is first decompressed.
    :type eigenvalues: str or file

    :arg nm_delimiter: The string used to separate values in *normalmodes*.
        By default, this is any whitespace.
    :type nm_delimiter: str

    :arg nm_skiprows: Skip the first *skiprows* lines in *normalmodes*.
        Default is ``0``.
    :type nm_skiprows: 0

    :arg nm_usecols: Which columns to read from *normalmodes*, with 0 being the
        first. For example, ``usecols = (1,4,5)`` will extract the 2nd, 5th and
        6th columns. The default, **None**, results in all columns being read.
    :type nm_usecols: list

    :arg ev_delimiter: The string used to separate values in *eigenvalues*.
        By default, this is any whitespace.
    :type ev_delimiter: str

    :arg ev_skiprows: Skip the first *skiprows* lines in *eigenvalues*.
        Default is ``0``.
    :type ev_skiprows: 0

    :arg ev_usecols: Which columns to read from *eigenvalues*, with 0 being the
        first. For example, ``usecols = (1,4,5)`` will extract the 2nd, 5th and
        6th columns. The default, **None**, results in all columns being read.
    :type ev_usecols: list

    :arg ev_usevalues: Which columns to use after the eigenvalue column is
        parsed from *eigenvalues*, with 0 being the first.
        This can be used if *eigenvalues* contains more values than the
        number of modes in *normalmodes*.
    :type ev_usevalues: list

    See :func:`parseArray` for details of parsing arrays from files."""

    modes = parseArray(normalmodes, delimiter=nm_delimiter,
                       skiprows=nm_skiprows, usecols=nm_usecols)
    if eigenvalues is not None:
        values = parseArray(eigenvalues, delimiter=ev_delimiter,
                            skiprows=ev_skiprows, usecols=ev_usecols)
        values = values.flatten()
        if ev_usevalues is not None:
            values = values[ev_usevalues]
    nma = NMA(splitext(split(normalmodes)[1])[0])
    nma.setEigens(modes, values)
    return nma


def parseScipionModes(metadata_file, title=None, pdb=None, parseIndices=False):
    """Returns :class:`.NMA` or :class:`.GNM` containing eigenvectors and eigenvalues 
    parsed from an NMA, GNM or PCA protocol path from ContinuousFlex or Scipion-EM-ProDy.

    :arg metadata_file: metadata sqlite file in Scipion protocol path
        The location of this file is currently limited to the top level of the project path
        and not to deep directories like the extra path.
    :type metadata_file: str
    
    :arg title: title for :class:`.NMA` object
    :type title: str

    :arg pdb: pdb file to help define dof
    :type pdb: str

    :arg parseIndices: whether to parse indices and output a ModeSet
        default *False*
    :type parseIndices: bool
    """
    # Fill variables about how to find files based on the assumed location
    # It may be a good idea to make this more general somehow, 
    # but it shouldn't be too hard to keep the sqlite in the right place.
    run_path = os.path.split(metadata_file)[0]
    top_dirs = os.path.split(run_path)[0][:-4]
    run_name = os.path.split(run_path)[-1]

    if metadata_file.endswith('.xmd'):
        star_data = parseSTAR(metadata_file)
        
    elif metadata_file.endswith('.sqlite'):
        # reconstruct star data from sqlite

        sql_con = openSQLite(metadata_file)
        cursor = sql_con.cursor()

        star_dict = OrderedDict()
        star_block_dict = OrderedDict()
        
        star_loop_dict = OrderedDict()
        star_loop_dict["fields"] = OrderedDict([(0, '_enabled'),
                                            (1, '_nmaCollectivity'),
                                            (2, '_nmaModefile'),
                                            (3, '_nmaScore'),
                                            (4, '_nmaEigenval'),
                                            (5, '_order_')])
        star_loop_dict["data"] = OrderedDict()

        for row in cursor.execute("SELECT * FROM Objects;"):
        
            id_ = row[0]
            key = id_ - 1 # sqlite ids start from 1 not 0

            star_loop_dict["data"][key] = OrderedDict()

            star_loop_dict["data"][key]['_order_'] = id_

            star_loop_dict["data"][key]['_enabled'] = row[1]

            star_loop_dict["data"][key]['_nmaCollectivity'] = row[6]

            star_loop_dict["data"][key]['_nmaModefile'] = row[5]

            star_loop_dict["data"][key]['_nmaScore'] = row[7]

            if len(row) > 8:
                star_loop_dict["data"][key]['_nmaEigenval'] = row[8]

        star_block_dict[0] = star_loop_dict
        star_dict[0] = star_block_dict

        star_data = StarDict(star_dict, prog='XMIPP')

    else:
        raise ValueError("Metadata file should be an xmd or sqlite file")

    star_loop = star_data[0][0]
    
    n_modes = star_loop.numRows()
    
    row1 = star_loop[0]
    mode1 = parseArray(top_dirs + row1['_nmaModefile']).reshape(-1)
    dof = mode1.shape[0]

    if pdb is not None:
        atoms = parsePDB(pdb)
        n_atoms = atoms.numAtoms()
    else:
        # assume standard NMA
        n_atoms = dof//3

    vectors = np.zeros((dof, n_modes))
    vectors[:, 0] = mode1

    eigvals = {}
    indices = []

    try:
        indices.append(int(row1['_order_'])-1)
        if parseIndices:
            found_indices = True
        else:
            found_indices = False
    except KeyError:
        found_indices = False

    try:
        if found_indices:
            eigvals[indices[0]] = float(row1['_nmaEigenval'])
        else:
            eigvals[0] = float(row1['_nmaEigenval'])
        found_eigvals = True
    except KeyError:
        found_eigvals = False

    for i, row in enumerate(star_loop[1:]):
        vectors[:, i+1] = parseArray(top_dirs + row['_nmaModefile']).reshape(-1)
        if found_eigvals and not found_indices:
            eigvals[i+1] = float(row['_nmaEigenval'])
        if found_indices:
            index = int(row['_order_'])-1
            indices.append(index)
            if found_eigvals:
                eigvals[index] = float(row['_nmaEigenval'])
    
    if not found_eigvals:
        logFileName = run_path + '/logs/run.stdout'
        fi = open(logFileName, 'r')
        lines = fi.readlines()
        fi.close()

        for line in lines:
            if line.find('Eigenvector number') != -1:
                j = int(line.strip().split()[-1]) - 1
            if line.find('Corresponding eigenvalue') != -1:
                eigvals[j] = float(line.strip().split()[-1])
                if not found_eigvals:
                    found_eigvals = True
        
    if title is None:
        title = run_name

    if not found_eigvals:
        LOGGER.warn('No eigenvalues found')
        eigvals=None

    if dof == n_atoms * 3:
        nma = NMA(title)
    else:
        nma = GNM(title)

    nma.setEigens(vectors, np.array(list(eigvals.values())))

    if found_indices:
        n_modes = np.max(indices) + 1
        vectors2 = np.ones((dof, n_modes))
        eigvals2 = np.ones((n_modes))

        for i, index in enumerate(indices):
            vectors2[:, index] = vectors[:, i]
            eigvals2[index] = eigvals[index]

        nma2 = type(nma)(title)
        nma2.setEigens(vectors2, eigvals2)

        nma = nma2[indices]

    return nma


def writeScipionModes(output_path, modes, write_star=False, scores=None,
                      only_sqlite=False, collectivityThreshold=0.):
    """Writes *modes* to a set of files that can be recognised by Scipion.
    A directory called **"modes"** will be created if it doesn't already exist. 
    Filenames inside will start with **"vec"** and have the mode number as the extension.
    
    :arg output_path: path to the directory where the modes directory will be
    :type output_path: str

    :arg modes: modes to be written to files
    :type modes: :class:`.Mode`, :class:`.ModeSet`, :class:`.NMA`

    :arg write_star: whether to write modes.xmd STAR file.
        Default is **False** as qualifyModesStep writes it with scores.
    :type write_star: bool

    :arg scores: scores from qualifyModesStep for re-writing sqlite
        Default is **None** and then it uses :func:`.calcScipionScore`
    :type scores: list

    :arg only_sqlite: whether to write only the sqlite file instead of everything.
        Default is **False** but it can be useful to set it to **True** for updating the sqlite file.
    :type only_sqlite: bool    

    :arg collectivityThreshold: collectivity threshold below which modes are not enabled
        Default is 0.
    :type collectivityThreshold: float
    """
    if not isinstance(output_path, str):
        raise TypeError('output_path should be a string, not {0}'
                        .format(type(output_path)))

    if not isdir(output_path):
        raise ValueError('output_path should be a working path')

    if not isinstance(modes, (NMA, ModeSet, VectorBase)):
        raise TypeError('rows must be NMA, ModeSet, or Mode, not {0}'
                        .format(type(modes)))

    if not isinstance(write_star, bool):
        raise TypeError('write_star should be boolean, not {0}'
                        .format(type(write_star)))

    if scores is not None:
        if not isinstance(scores, list):
            raise TypeError('scores should be a list or None, not {0}'
                            .format(type(scores)))

    if not isinstance(only_sqlite, bool):
        raise TypeError('only_sqlite should be boolean, not {0}'
                        .format(type(only_sqlite)))

    if not isinstance(collectivityThreshold, float):
        raise TypeError('collectivityThreshold should be float, not {0}'
                        .format(type(collectivityThreshold)))

    if modes.numModes() == 1 and not isinstance(modes, (NMA, ModeSet)):
        old_modes = modes
        modes = NMA(old_modes)
        modes.setEigens(old_modes.getArray().reshape(-1, 1))

    modes_dir = output_path + '/modes/'
    if not isdir(modes_dir):
        os.mkdir(modes_dir)

    modefiles = []
    for mode in modes:
        mode_num = mode.getIndex() + 1
        if mode.is3d():
            modefiles.append(writeArray(modes_dir + 'vec.{0}'.format(mode_num),
                                        mode.getArrayNx3(), '%12.4e', ''))
        else:
            modefiles.append(writeArray(modes_dir + 'vec.{0}'.format(mode_num),
                                        mode.getArray(), '%12.4e', ''))

    if modes.numModes() > 1:
        order = modes.getIndices()
        collectivities = list(calcCollectivity(modes))
        eigvals = modes.getEigvals()
        enabled = [1 if eigval > ZERO and collectivities[i] > collectivityThreshold else -1
                   for i, eigval in enumerate(eigvals)]
        if scores is None:
            scores = list(calcScipionScore(modes))
    else:
        mode = modes[0]
        eigvals = np.array([mode.getEigval()])
        collectivities = [calcCollectivity(mode)]
        order = [mode.getIndex()]
        enabled = [1 if mode.getEigval() > ZERO and collectivities[0] > collectivityThreshold else -1]
        if scores is None:
            scores = [calcScipionScore(mode)[0]]

    modes_sqlite_fn = output_path + '/modes.sqlite'
    sql_con = openSQLite(modes_sqlite_fn, 'n')
    cursor = sql_con.cursor()
    
    cursor.execute('''CREATE TABLE Properties(key,value)''')
    properties = [('self', 'SetOfNormalModes'),
                  ('_size', str(modes.numModes())),
                  ('_streamState', '2'),
                  ('_mapperPath', '{0}, '.format(modes_sqlite_fn))]
    cursor.executemany('''INSERT INTO Properties VALUES(?,?);''', properties);
    
    cursor.execute('''CREATE TABLE Classes(id primary key, label_property, column_name, class_name)''')
    classes = [(1, 'self', 'c00', 'NormalMode'),
               (2, '_modeFile', 'c01', 'String'),
               (3, '_collectivity', 'c02', 'Float'),
               (4, '_score', 'c03', 'Float'),
               (5, '_eigenval', 'c04', 'Float')]
    cursor.executemany('''INSERT INTO Classes VALUES(?,?,?,?);''', classes);
    
    cursor.execute('''CREATE TABLE Objects(id primary key, enabled, label, comment, creation, c01, c02, c03, c04)''')
    
    star_dict = OrderedDict()

    star_dict['noname'] = OrderedDict() # Data Block with title noname
    loop_dict = star_dict['noname'][0] = OrderedDict() # Loop 0

    loop_dict['fields'] = OrderedDict()
    fields = ['_enabled', '_nmaCollectivity', '_nmaModefile', '_nmaScore',
              '_nmaEigenval', '_order_']
    for j, field in enumerate(fields):
        loop_dict['fields'][j] = field

    loop_dict['data'] = OrderedDict()

    now = datetime.datetime.now()    
    creation = now.strftime("%Y-%m-%d %H:%M:%S")
    for i, mode in enumerate(modes):
        loop_dict['data'][i] = OrderedDict()
        
        id = mode.getIndex() + 1
        loop_dict['data'][i]['_order_'] = str(id)
        
        enab = enabled[i]
        loop_dict['data'][i]['_enabled'] = '%2i' % enab
        if enab != 1:
            enab = 0
            
        label = ''
        comment = ''
        
        c01 = loop_dict['data'][i]['_nmaModefile'] = modefiles[i]
        
        collec = collectivities[i]
        loop_dict['data'][i]['_nmaCollectivity'] = '%8.6f' % collec
        c02 = float('%6.4f' % collec)
        
        c03 = scores[i]
        loop_dict['data'][i]['_nmaScore'] = '%8.6f' % c03

        c04 = eigvals[i]
        if float('%9.6f' % c04) > 0:
            loop_dict['data'][i]['_nmaEigenval'] = '%9.6f' % c04
        else:
            loop_dict['data'][i]['_nmaEigenval'] = '%9.6e' % c04
        
        cursor.execute('''INSERT INTO Objects VALUES(?,?,?,?,?,?,?,?,?)''',
                       (id, enab, label, comment, creation, c01, c02, c03, c04))

    if write_star:
        writeSTAR(output_path + '/modes.xmd', star_dict)

    sql_con.commit()
    sql_con.close()

    return modes_dir


def writeArray(filename, array, format='%3.2f', delimiter=' '):
    """Write 1-d or 2-d array data into a delimited text file.

    This function is using :func:`numpy.savetxt` to write the file, after
    making some type and value checks.  Default *format* argument is ``"%d"``.
    Default *delimiter* argument is white space, ``" "``.

    *filename* will be returned upon successful writing."""

    if not isinstance(array, np.ndarray):
        raise TypeError('array must be a Numpy ndarray, not {0}'
                        .format(type(array)))
    elif not array.ndim in (1, 2):
        raise ValueError('array must be a 1 or 2-dimensional Numpy ndarray, '
                         'not {0}-d'.format(type(array.ndim)))
    np.savetxt(filename, array, format, delimiter)
    return filename

def parseArray(filename, delimiter=None, skiprows=0, usecols=None,
               dtype=float):
    """Parse array data from a file.

    This function is using :func:`numpy.loadtxt` to parse the file.  Each row
    in the text file must have the same number of values.

    :arg filename: File or filename to read. If the filename extension is
        :file:`.gz` or :file:`.bz2`, the file is first decompressed.
    :type filename: str or file

    :arg delimiter: The string used to separate values. By default,
        this is any whitespace.
    :type delimiter: str

    :arg skiprows: Skip the first *skiprows* lines, default is ``0``.
    :type skiprows: int

    :arg usecols: Which columns to read, with 0 being the first. For example,
        ``usecols = (1,4,5)`` will extract the 2nd, 5th and 6th columns.
        The default, **None**, results in all columns being read.
    :type usecols: list

    :arg dtype: Data-type of the resulting array, default is :func:`float`.
    :type dtype: :class:`numpy.dtype`."""

    array = np.loadtxt(filename, dtype=dtype, delimiter=delimiter,
                       skiprows=skiprows, usecols=usecols)
    return array

def parseSparseMatrix(filename, symmetric=False, delimiter=None, skiprows=0,
                      irow=0, icol=1, first=1):
    """Parse sparse matrix data from a file.

    This function is using :func:`parseArray` to parse the file.
    Input must have the following format::

       1       1    9.958948135375977e+00
       1       2   -3.788214445114136e+00
       1       3    6.236155629158020e-01
       1       4   -7.820609807968140e-01

    Each row in the text file must have the same number of values.

    :arg filename: File or filename to read. If the filename extension is
        :file:`.gz` or :file:`.bz2`, the file is first decompressed.
    :type filename: str or file

    :arg symmetric: Set **True** if the file contains triangular part of a
        symmetric matrix, default is **True**.
    :type symmetric: bool

    :arg delimiter: The string used to separate values. By default,
        this is any whitespace.
    :type delimiter: str

    :arg skiprows: Skip the first *skiprows* lines, default is ``0``.
    :type skiprows: int

    :arg irow: Index of the column in data file corresponding to row indices,
        default is ``0``.
    :type irow: int

    :arg icol: Index of the column in data file corresponding to column indices,
        default is ``1``.
    :type icol: int

    :arg first: First index in the data file (0 or 1), default is ``1``.
    :type first: int

    Data-type of the resulting array, default is :func:`float`."""

    irow = int(irow)
    icol = int(icol)
    first = int(first)
    assert 0 <= irow <= 2 and 0 <= icol <= 2, 'irow/icol may be 0, 1, or 2'
    assert icol != irow, 'irow and icol must not be equal'
    idata = [0, 1, 2]
    idata.pop(idata.index(irow))
    idata.pop(idata.index(icol))
    idata = idata[0]
    sparse = parseArray(filename, delimiter, skiprows)
    if symmetric:
        dim1 = dim2 = int(sparse[:, [irow, icol]].max())
    else:
        dim1, dim2 = sparse[:, [irow, icol]].max(0).astype(int)
    matrix = np.zeros((dim1, dim2))
    irow = (sparse[:, irow] - first).astype(int)
    icol = (sparse[:, icol] - first).astype(int)
    matrix[irow, icol] = sparse[:, idata]
    if symmetric:
        matrix[icol, irow] = sparse[:, idata]
    return matrix

def calcENM(atoms, select=None, model='anm', trim='trim', gamma=1.0, 
            title=None, n_modes=None, **kwargs):
    """Returns an :class:`.ANM` or :class:`.GNM` instance and *atoms* used for the 
    calculations. The model can be trimmed, sliced, or reduced based on 
    the selection.

    :arg atoms: atoms on which the ENM is performed. It can be any :class:`Atomic` 
        class that supports selection or a :class:`~numpy.ndarray`.
    :type atoms: :class:`.Atomic`, :class:`.AtomGroup`, :class:`.Selection`, :class:`~numpy.ndarray`

    :arg select: part of the atoms that is considered as the system. 
        If set to **None**, then all atoms will be considered as the system
    :type select: str, :class:`.Selection`, :class:`~numpy.ndarray`

    :arg model: type of ENM that will be performed. It can be either ``"anm"`` 
        or ``"gnm"`` or ``"exanm"``
    :type model: str

    :arg trim: type of method that will be used to trim the model. It can 
        be either ``"trim"`` , ``"slice"``, or ``"reduce"``. If set to ``"trim"``, 
        the parts that is not in the selection will simply be removed
    :type trim: str
    """
    
    if isinstance(select, (str, AtomSubset)):
        if not isinstance(atoms, Atomic):
            raise TypeError('atoms must be a Atomic instance in order to be selected')
    try:
        if title is None:
            title = atoms.getTitle()
    except AttributeError:
        title = 'Unknown'

    mask = kwargs.pop('mask', None)
    zeros = kwargs.pop('zeros', False)
    turbo = kwargs.pop('turbo', True)

    if model is GNM:
        model = 'gnm'
    elif model is ANM:
        model = 'anm'
    else:
        model = str(model).lower().strip() 

    if trim is reduceModel:
        trim = 'reduce'
    elif trim is sliceModel:
        trim = 'slice'
    elif trim is None:
        trim = 'trim'
    else:
        trim = str(trim).lower().strip()
    
    enm = None
    MaskedModel = None
    if model == 'anm':
        anm = ANM(title)
        anm.buildHessian(atoms, gamma=gamma, **kwargs)
        enm = anm
        MaskedModel = MaskedANM
    elif model == 'gnm':
        gnm = GNM(title)
        gnm.buildKirchhoff(atoms, gamma=gamma, **kwargs)
        enm = gnm
        MaskedModel = MaskedGNM
    elif model == 'exanm':
        exanm = exANM(title)
        exanm.buildHessian(atoms, gamma=gamma, **kwargs)
        enm = exanm
        MaskedModel = MaskedExANM
    else:
        raise TypeError('model should be either ANM or GNM instead of {0}'.format(model))
    
    if select is None:
        enm.calcModes(n_modes=n_modes, zeros=zeros, turbo=turbo)
    else:
        if trim == 'slice':
            enm.calcModes(n_modes=n_modes, zeros=zeros, turbo=turbo)
            if isinstance(select, np.ndarray):
                enm = sliceModelByMask(enm, select)
                atoms = select
            else:
                enm, atoms = sliceModel(enm, atoms, select)
        elif trim == 'reduce':
            if isinstance(select, np.ndarray):
                enm = reduceModelByMask(enm, select)
                atoms = select
            else:
                enm, atoms = reduceModel(enm, atoms, select)
            enm.calcModes(n_modes=n_modes, zeros=zeros, turbo=turbo)
        elif trim == 'trim':
            if isinstance(select, np.ndarray):
                enm = trimModelByMask(enm, select)
                atoms = select
            else:
                enm, atoms = trimModel(enm, atoms, select)
            enm.calcModes(n_modes=n_modes, zeros=zeros, turbo=turbo)
        else:
            raise ValueError('trim can only be "trim", "reduce", or "slice"')
    
    if mask is not None:
        enm = MaskedModel(enm, mask)
    return enm, atoms


def parseGromacsModes(run_path, title="", model='nma', **kwargs):
    """Returns :class:`.NMA` containing eigenvectors and eigenvalues parsed from a run directory 
    containing results from gmx covar or gmx nmeig followed by gmx anaeig 
    including eigenvalues in an xvg file and eigenvectors in pdb files
    (see http://www.strodel.info/index_files/lecture/html/analysis-9.html).

    :arg run_path: path to the run directory
    :type run_path: str
    
    :arg title: title for resulting object
        Default is ``""``
    :type title: str

    :arg model: type of calculated that was performed. It can be either ``"nma"`` 
        or ``"pca"``. If it is not changed to ``"pca"`` then ``"nma"`` will be assumed.
    :type model: str

    :arg eigval_fname: filename or path for xvg file containing eigenvalues
        Default is ``"eigenval.xvg"`` as this is the default from Gromacs
    :type eigval_fname: str

    :arg eigvec_fname: filename or path for trr file containing eigenvectors
        Default is ``"eigenvec.trr"`` as this is the default from Gromacs
    :type eigvec_fname: str

    :arg pdb_fname: filename or path for pdb file containing the reference structure
        Default is ``"average.pdb"`` although this is probably suboptimal
    :type pdb_fname: str
    """ 
    try:
        from mdtraj import load_trr
    except ImportError:
        raise ImportError('Please install mdtraj in order to use parseGromacsModes.')

    if not isinstance(run_path, str):
        raise TypeError('run_path should be a string')

    if not run_path.endswith('/'):
        run_path += '/'

    if not isinstance(title, str):
        raise TypeError('title should be a string')

    if model == 'pca':
        result = PCA(title)
    else:
        if model != 'nma':
            LOGGER.warn('model not recognised so using NMA')
        result = NMA(title)


    eigval_fname = kwargs.get('eigval_fname', 'eigenval.xvg')
    if not isinstance(eigval_fname, str):
        raise TypeError('eigval_fname should be a string')

    if isfile(eigval_fname):
        vals_fname = eigval_fname
    elif isfile(run_path + eigval_fname):
        vals_fname = run_path + eigval_fname
    else:
        raise ValueError('eigval_fname should point be a path to a file '
                         'either relative to run_path or an absolute one')


    eigvec_fname = kwargs.get('eigvec_fname', 'eigenvec.trr')
    if not isinstance(eigvec_fname, str):
        raise TypeError('eigvec_fname should be a string')

    if isfile(eigvec_fname):
        vecs_fname = eigval_fname
    elif isfile(run_path + eigvec_fname):
        vecs_fname = run_path + eigvec_fname
    else:
        raise ValueError('eigvec_fname should point be a path to a file '
                         'either relative to run_path or an absolute one')


    pdb_fname = kwargs.get('pdb_fname', 'average.pdb')
    if not isinstance(pdb_fname, str):
        raise TypeError('pdb_fname should be a string')

    if isfile(pdb_fname):
        pdb = eigval_fname
    elif isfile(run_path + pdb_fname):
        pdb = run_path + pdb_fname
    else:
        raise ValueError('pdb_fname should point be a path to a file '
                         'either relative to run_path or an absolute one')
    
    
    fi = open(vals_fname, 'r')
    lines = fi.readlines()
    fi.close()
    
    eigvals = []
    for line in lines:
        if not (line.startswith('@') or line.startswith('#')):
            eigvals.append(float(line.strip().split()[-1])*100) # convert to A**2 from nm**2

    eigvals = np.array(eigvals)

    # Parse eigenvectors trr with mdtraj, which uses nm so doesn't rescale
    vecs_traj = load_trr(vecs_fname, top=pdb)

    # format vectors appropriately, skipping initial and average structures
    vectors = np.array([frame.xyz.flatten() for frame in vecs_traj[2:]]).T

    result.setEigens(vectors, eigvals)
    return result

def realignModes(modes, atoms, ref):
    """Align *modes* in the original frame based on *atoms*
    onto another frame based on *ref* using the transformation 
    from alignment of *atoms* to *ref*
    
    :arg modes: multiple 3D modes
    :type modes: :class:`.ModeSet`, :class:`.ANM`, :class:`.PCA`

    :arg atoms: central structure related to *modes* to map onto *ref*
        Inserting *atoms* into an ensemble and projecting onto *modes*
        should give all zeros
    :type atoms: :class:`.Atomic`
    
    :arg ref: reference structure for mapping
    :type ref: :class:`.Atomic`
    """
    if not isinstance(modes, (ModeSet, NMA)):
        raise TypeError('modes should be a ModeSet of NMA instance')

    if not modes.is3d():
        raise ValueError('modes should be 3D for this function to work')

    if not isinstance(atoms, Atomic):
        raise TypeError('atoms should be an Atomic instance')

    if not isinstance(ref, Atomic):
        raise TypeError('ref should be an Atomic instance')

    n_atoms = modes.numAtoms()

    if atoms.numAtoms() != n_atoms:
        raise ValueError('atoms and modes should have the same number of atoms')

    def_coords = np.array([atoms.getCoords() + mode.getArrayNx3()
                           for mode in modes])

    def_ens = PDBEnsemble('applied eigvecs')
    def_ens.setCoords(atoms)
    def_ens.setAtoms(atoms)
    def_ens.addCoordset(atoms)
    def_ens.addCoordset(def_coords)

    if not np.allclose(calcProjection(def_ens[0], modes),
                       np.zeros(modes.numModes())):
        raise ValueError('projection of atoms onto modes (via an ensemble) '
                         'is not all zeros so atoms is not appropriate')

    if ref.numAtoms() != n_atoms:
        ref = alignChains(ref, atoms)[0]
    
    def_ens.setCoords(ref)
    def_ens.superpose()

    new_vectors = np.array([np.array(coords - def_ens.getCoordsets()[0]).flatten()
                            for coords in def_ens.getCoordsets()[1:]]).T

    # initialise a new modes object with the same type
    result = type(modes)()

    result.setEigens(new_vectors, modes.getEigvals())
    return result<|MERGE_RESOLUTION|>--- conflicted
+++ resolved
@@ -86,10 +86,7 @@
     elif isinstance(nma, LDA):
         type_ = 'LDA'
         attr_list.append('_labels')
-<<<<<<< HEAD
-=======
         attr_list.append('_shuffled_ldas')
->>>>>>> 01e6932b
     else:
         type_ = 'NMA'
 
