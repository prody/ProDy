--- conflicted
+++ resolved
@@ -549,11 +549,7 @@
 
         anm = ANM()
         anm.buildHessian(cg, cutoff=self._cutoff, gamma=self._gamma,
-<<<<<<< HEAD
-                         sparse=self._sparse, kdtree=self._kdtree, 
-=======
                          sparse=self._sparse, kdtree=self._kdtree,
->>>>>>> ef3d6780
                          nproc=self._nproc)
 
         return anm
@@ -593,11 +589,7 @@
         if not self._checkANM(anm_cg):
             return None
 
-<<<<<<< HEAD
-        anm_cg.calcModes(self._n_modes, turbo=self._turbo, 
-=======
         anm_cg.calcModes(self._n_modes, turbo=self._turbo,
->>>>>>> ef3d6780
                          nproc=self._nproc)
 
         anm_ex = self._extendModel(anm_cg, cg, tmp)
@@ -757,10 +749,6 @@
 
         confs_cg = confs_ex[:, self._idx_cg]
 
-<<<<<<< HEAD
-        LOGGER.report('Conformers were sampled in %.2fs.',
-                    label='_clustenm_gen')
-=======
         LOGGER.info('Clustering in generation %d ...' % self._cycle)
         label_cg = self._hc(confs_cg)
         centers, wei = self._centers(confs_cg, label_cg)
@@ -768,7 +756,6 @@
                       label='_clustenm_gen')
         
         confs_centers = confs_ex[centers]
->>>>>>> ef3d6780
         
         if self._fitmap is not None:
             self._cc_prev = max(self._cc)
@@ -1142,11 +1129,7 @@
 
         :arg replace_filtered: If it is True (default is False), conformer sampling and filtering 
             will be repeated until the desired number of conformers have been kept.
-<<<<<<< HEAD
-        :type replace_filtered: bool        
-=======
         :type replace_filtered: bool  
->>>>>>> ef3d6780
         '''
 
         if self._isBuilt():
@@ -1183,11 +1166,7 @@
         
         if self._fitmap is not None:
             self._fitmap = self._fitmap.toTEMPyMap()
-<<<<<<< HEAD
-            self._fit_resolution = kwargs.pop('fit_resolution', 5)
-=======
             self._fit_resolution = kwargs.get('fit_resolution', 5)
->>>>>>> ef3d6780
             self._replace_filtered = kwargs.pop('replace_filtered', False)
 
         if maxclust is None and threshold is None and n_gens > 0:
