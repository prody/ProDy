--- conflicted
+++ resolved
@@ -275,11 +275,7 @@
 
     use_labels = kwargs.pop('use_labels', True)
     labels = kwargs.pop('label', None)
-<<<<<<< HEAD
-    if labels is None and use_labels and modes is not None:
-=======
     if labels is None and  use_labels:
->>>>>>> fecc1819
         if isinstance(modes, (LDA, LRA)):
             labels = modes._labels.tolist()
             LOGGER.info('using labels from LDA modes')
