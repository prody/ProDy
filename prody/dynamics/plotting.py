# -*- coding: utf-8 -*-
"""This module defines plotting functions for protein dynamics analysis.

Plotting functions are called by the name of the plotted data/property
and are prefixed with ``show``.  Function documentations refers to the
:mod:`matplotlib.pyplot` function utilized for actual plotting.  Arguments
and keyword arguments are passed to the Matplotlib functions."""

from collections import defaultdict
from numbers import Number
import numpy as np

from prody import LOGGER, SETTINGS, PY3K
from prody.utilities import showFigure, addEnds, showMatrix
from prody.atomic import AtomGroup, Selection, Atomic, sliceAtoms, sliceAtomicData

from .nma import NMA
from .gnm import GNMBase, GNM
from .mode import Mode, VectorBase, Vector
from .modeset import ModeSet
from .analysis import calcSqFlucts, calcProjection, calcRMSFlucts
from .analysis import calcCrossCorr, calcCovariance, calcPairDeformationDist
from .analysis import calcFractVariance, calcCrossProjection, calcHinges
from .perturb import calcPerturbResponse
from .compare import calcOverlap
from .lda import LDA

__all__ = ['showContactMap', 'showCrossCorr', 'showCovarianceMatrix',
           'showCumulOverlap', 'showFractVars',
           'showCumulFractVars', 'showMode',
           'showOverlap', 'showOverlaps', 'showOverlapTable', 
           'showProjection', 'showCrossProjection', 
           'showEllipsoid', 'showSqFlucts', 'showRMSFlucts', 'showScaledSqFlucts', 
           'showNormedSqFlucts', 'resetTicks',
           'showDiffMatrix','showMechStiff','showNormDistFunct',
           'showPairDeformationDist','showMeanMechStiff', 
           'showPerturbResponse', 'showTree', 'showTree_networkx',
           'showAtomicMatrix', 'pimshow', 'showAtomicLines', 'pplot', 
           'showDomainBar']


def showEllipsoid(modes, onto=None, n_std=2, scale=1., *args, **kwargs):
    """Show an ellipsoid using  :meth:`~mpl_toolkits.mplot3d.Axes3D
    .plot_wireframe`.

    Ellipsoid volume gives an analytical view of the conformational space that
    given modes describe.

    :arg modes: 3 modes for which ellipsoid will be drawn.
    :type modes: :class:`.ModeSet`, :class:`.PCA`, :class:`.ANM`, :class:`.NMA`

    :arg onto: 3 modes onto which ellipsoid will be projected.
    :type modes: :class:`.ModeSet`, :class:`.PCA`, :class:`.ANM`, :class:`.NMA`

    :arg n_std: Number of standard deviations to scale the ellipsoid.
    :type n_std: float

    :arg scale: Used for scaling the volume of ellipsoid. This can be
        obtained from :func:`.sampleModes`.
    :type scale: float"""

    import matplotlib.pyplot as plt
    from mpl_toolkits.mplot3d import Axes3D
    if not isinstance(modes, (NMA, ModeSet)):
        raise TypeError('modes must be a NMA or ModeSet instance, '
                        'not {0}'.format(type(modes)))
    if not modes.is3d():
        raise ValueError('modes must be from a 3-dimensional model')
    if len(modes) != 3:
        raise ValueError('length of modes is not equal to 3')
    if onto is not None:
        if not isinstance(onto, (NMA, ModeSet)):
            raise TypeError('onto must be a NMA or ModeSet instance, '
                            'not {0}'.format(type(onto)))
        if not onto.is3d():
            raise ValueError('onto must be from a 3-dimensional model')
        if len(onto) != 3:
            raise ValueError('length of onto is not equal to 3')
        if onto.numAtoms() != modes.numAtoms():
            raise ValueError('modes and onto must have same number of atoms')

    u = np.linspace(0, 2 * np.pi, 100)
    v = np.linspace(0, np.pi, 100)


    var = modes.getVariances()
    #randn = np.random.standard_normal((1000, 3))
    #coef = ((randn ** 2 * var).sum(1) ** 0.5).mean()
    #scale=float(n_std)*modes.numAtoms()**.5 * float(rmsd) / coef * var **.5
    scale = float(n_std) * scale * var ** 0.5
    #scale=float(n_std)*modes.numAtoms()**.5*float(rmsd)/var.sum()**.5*var**.5

    x = scale[0] * np.outer(np.cos(u), np.sin(v))
    y = scale[1] * np.outer(np.sin(u), np.sin(v))
    z = scale[2] * np.outer(np.ones(np.size(u)), np.cos(v))
    if onto is not None:
        change_of_basis = np.dot(modes._getArray().T, onto._getArray())

        xyz = np.array([x.flatten(), y.flatten(), z.flatten()])
        xyz = np.dot(xyz.T, change_of_basis)
        x = xyz[:,0].reshape((100,100))
        y = xyz[:,1].reshape((100,100))
        z = xyz[:,2].reshape((100,100))

    cf = plt.gcf()
    show = None
    for child in cf.get_children():
        if isinstance(child, Axes3D):
            show = child
            break
    if show is None:
        show = cf.add_subplot(projection="3d")
    show.plot_wireframe(x, y, z, rstride=6, cstride=6, *args, **kwargs)
    if onto is not None:
        onto = list(onto)
        show.set_xlabel('Mode {0} coordinate'.format(int(onto[0])+1))
        show.set_ylabel('Mode {0} coordinate'.format(int(onto[1])+1))
        show.set_zlabel('Mode {0} coordinate'.format(int(onto[2])+1))
    else:
        modes = list(modes)
        show.set_xlabel('Mode {0} coordinate'.format(int(modes[0])+1))
        show.set_ylabel('Mode {0} coordinate'.format(int(modes[1])+1))
        show.set_zlabel('Mode {0} coordinate'.format(int(modes[2])+1))
    if SETTINGS['auto_show']:
        showFigure()
    return show


def showFractVars(modes, *args, **kwargs):
    """Show fraction of variances using :func:`~matplotlib.pyplot.bar`.  Note
    that mode indices are incremented by 1."""

    import matplotlib.pyplot as plt
    if not isinstance(modes, (ModeSet, NMA)):
        raise TypeError('modes must be NMA, or ModeSet, not {0}'
                        .format(type(modes)))
    
    if SETTINGS['auto_show']:
        plt.figure()

    fracts = calcFractVariance(modes)
    fracts = [(int(mode), fract) for mode, fract in zip(modes, fracts)]
    fracts = np.array(fracts)
    show = plt.bar(fracts[:,0]+0.5, fracts[:,1], *args, **kwargs)
    axis = list(plt.axis())
    axis[0] = 0.5
    axis[2] = 0
    axis[3] = 1
    plt.axis(axis)
    plt.xlabel('Mode index')
    plt.ylabel('Fraction of variance')
    plt.xlim(fracts[0,0]-0.5,fracts[-1,0]+1.5)
    if SETTINGS['auto_show']:
        showFigure()
    return show


def showCumulFractVars(modes, *args, **kwargs):
    """Show fraction of variances of *modes* using :func:`~matplotlib.pyplot.
    plot`.  Note that mode indices are incremented by 1.  See also
    :func:`.showFractVars` function."""

    import matplotlib.pyplot as plt
    if not isinstance(modes, (Mode, NMA, ModeSet)):
        raise TypeError('modes must be a Mode, NMA, or ModeSet instance, '
                        'not {0}'.format(type(modes)))
    if isinstance(modes, Mode):
        indices = modes.getIndices() + 0.5
        modes = [modes]
    elif isinstance(modes, ModeSet):
        indices = modes.getIndices() + 0.5
    else:
        indices = np.arange(len(modes)) + 0.5
    
    if SETTINGS['auto_show']:
        plt.figure()

    fracts = calcFractVariance(modes).cumsum()
    show = plt.plot(indices, fracts, *args, **kwargs)
    axis = list(plt.axis())
    axis[0] = -0.5
    axis[2] = 0
    axis[3] = 1
    plt.axis(axis)
    plt.xlabel('Mode index')
    plt.ylabel('Fraction of variance')
    if SETTINGS['auto_show']:
        showFigure()
    return show


def showProjection(ensemble, modes, *args, **kwargs):
    """Show a projection of conformational deviations onto up to three normal
    modes from the same model.

    :arg ensemble: an ensemble, trajectory or a conformation for which
        deviation(s) will be projected, or a deformation vector
    :type ensemble: :class:`.Ensemble`, :class:`.Conformation`,
        :class:`.Vector`, :class:`.Trajectory`

    :arg modes: up to three normal modes
    :type modes: :class:`.Mode`, :class:`.ModeSet`, :class:`.NMA`

    :keyword show_density: whether to show a density histogram or kernel density estimate
        rather than a 2D scatter of points or a 1D projection by time (number of steps) 
        on the x-axis. This option is not valid for 3D projections.
        Default is **True** for 1D and **False** for 2D to maintain old behaviour.
    :type show_density: bool

    :keyword use_weights: whether to use weights in a density histogram or kernel density estimate
        or for the size of points in 2D scatter of points or a 1D projection by time (number of steps) 
        on the x-axis. This option is not valid for 3D projections.
        Default is **False** to maintain old behaviour.
    :type use_weights: bool

    :keyword weights: weights for histograms or point sizes
        Default is to use ensemble.getData('size')
    :type weights: int, list, :class:`~numpy.ndarray`
    
    :keyword color: a color name or a list of color names or values, 
        default is ``'blue'``
    :type color: str, list

    :keyword label: label or a list of labels
    :type label: str, list

    :keyword marker: a marker or a list of markers, default is ``'o'``
    :type marker: str, list

    :keyword linestyle: line style, default is ``'None'``
    :type linestyle: str

    :keyword text: list of text labels, one for each conformation
    :type text: list

    :keyword fontsize: font size for text labels
    :type fontsize: int

    The projected values are by default converted to RMSD.  Pass ``rmsd=False``
    to use projection itself.

    Matplotlib function used for plotting depends on the number of modes:

      * 1 mode: :func:`~matplotlib.pyplot.hist`
      * 2 modes: :func:`~matplotlib.pyplot.scatter`
      * 3 modes: :meth:`~mpl_toolkits.mplot3d.Axes3D.scatter`"""

    import matplotlib.pyplot as plt
    import matplotlib

    cmap = kwargs.pop('cmap', None)

    if SETTINGS['auto_show']:
        fig = plt.figure()
 
    projection = calcProjection(ensemble, modes, 
                                kwargs.pop('rmsd', True), 
                                kwargs.pop('norm', False))
    
    use_weights = kwargs.pop('use_weights', False)
    weights = kwargs.pop('weights', ensemble.getData('size'))

    num = projection.shape[0]

    use_labels = kwargs.pop('use_labels', True)
    labels = kwargs.pop('label', None)
    if labels is None:
        if  use_labels:
            if isinstance(modes, LDA):
                labels = modes._labels.tolist()
                LOGGER.info('using labels from LDA modes')
            elif isinstance(modes.getModel(), LDA):
                labels = modes.getModel()._labels.tolist()
                LOGGER.info('using labels from LDA model')

    if labels is not None and len(labels) != num:
        raise ValueError('label should have the same length as ensemble')

    c = kwargs.pop('c', 'b')
    colors = kwargs.pop('color', c)
    colors_dict = {}
    if isinstance(colors, np.ndarray):
        colors = tuple(colors)
    if isinstance(colors, (str, tuple)) or colors is None:
        colors = [colors] * num
    elif isinstance(colors, list):
        if len(colors) != num:
            raise ValueError('length of color must be {0}'.format(num))
    elif isinstance(colors, dict):
        if labels is None:
            raise TypeError('color must be a string or a list unless labels are provided')
        colors_dict = colors
        colors = [colors_dict[label] for label in labels]
    else:
        raise TypeError('color must be a string or a list or a dict if labels are provided')

    if labels is not None and len(colors_dict) == 0:
        cycle_colors = plt.rcParams['axes.prop_cycle'].by_key()['color']
        for i, label in enumerate(set(labels)):
            colors_dict[label] = cycle_colors[i % len(cycle_colors)]
        colors = [colors_dict[label] for label in labels]

    if projection.ndim == 1 or projection.shape[1] == 1:
        by_time = not kwargs.pop('show_density', True)
        by_time = kwargs.pop('by_time', by_time)
        
        if by_time:
            show = plt.plot(range(len(projection)), projection.flatten(), *args, **kwargs)
            if use_weights:
                kwargs['s'] = weights
<<<<<<< HEAD
            if labels is not None:
=======
            if labels is not None and use_labels:
>>>>>>> 01e6932b
                for label in set(labels):
                    kwargs['c'] = colors_dict[label]
                    inds = np.nonzero(np.array(labels) == label)[0]
                    show = plt.scatter(inds, projection[inds].flatten(), *args, **kwargs)
            else:
                show = plt.scatter(range(len(projection)),
                                   projection.flatten(), *args, **kwargs)
            plt.ylabel('Mode {0} coordinate'.format(str(modes)))
            plt.xlabel('Conformation number')  
        else:
            if weights is not None and use_weights:
                kwargs['weights'] = weights

<<<<<<< HEAD
            if labels is not None:
=======
            if labels is not None and use_labels:
>>>>>>> 01e6932b
                for label in set(labels):
                    kwargs['color'] = colors_dict[label]
                    inds = np.nonzero(np.array(labels) == label)[0]
                    if projection.ndim == 1:
                        projection = projection.reshape(projection.shape[0], 1)
                    show = plt.hist(projection[inds].flatten(), *args, **kwargs)
            else:
                show = plt.hist(projection.flatten(), *args, **kwargs)
            plt.xlabel('Mode {0} coordinate'.format(str(modes)))
            plt.ylabel('Number of conformations')
        return show
    elif projection.shape[1] > 3:
        raise ValueError('Projection onto up to 3 modes can be shown. '
                         'You have given {0} mode.'.format(len(modes)))

    markers = kwargs.pop('marker', 'o')
    if isinstance(markers, str) or markers is None:
        markers = [markers] * num
    elif isinstance(markers, list):
        if len(markers) != num:
            raise ValueError('length of marker must be {0}'.format(num))
    else:
        raise TypeError('marker must be a string or a list')

    color_norm = None
    if isinstance(colors[0], Number):
        color_norm = matplotlib.colors.Normalize(vmin=min(colors), vmax=max(colors))

    labels = kwargs.pop('label', None)
    if isinstance(labels, str) or labels is None:
        labels = [labels] * num
    elif isinstance(labels, list):
        if len(labels) != num:
            raise ValueError('length of label must be {0}'.format(num))
    elif labels is not None:
        raise TypeError('label must be a string or a list')

    kwargs['linestyle'] = kwargs.pop('linestyle', None) or kwargs.pop('ls', 'None')

    texts = kwargs.pop('text', None)
    adjust = kwargs.pop('adjust', True)
    if texts:
        if not isinstance(texts, list):
            raise TypeError('text must be a list')
        elif len(texts) != num:
            raise TypeError('length of text must be {0}'.format(num))
        size = kwargs.pop('fontsize', None) or kwargs.pop('size', None)

    indict = defaultdict(list)
    for i, opts in enumerate(zip(markers, colors, labels)):  # PY3K: OK
        indict[opts].append(i)

    modes = [m for m in modes]
    if len(modes) == 2:
        show_density = kwargs.pop("show_density", False)
        if show_density:
            try:
                import seaborn as sns
                plot = sns.kdeplot
                if cmap is not None:
                    kwargs["cmap"] = cmap
            except ImportError:
                raise ImportError('Please install seaborn to plot kernel density estimates')
        else:
            plot = plt.scatter
        show = plt.gcf()
        text = plt.text
    else: 
        from mpl_toolkits.mplot3d import Axes3D
        show_density = kwargs.pop("show_density", False)
        if show_density:
            LOGGER.warn("show_density is not supported yet for 3D projections")
            show_density = False

        if use_weights:
            LOGGER.warn("use_weights is not supported yet for 3D projections")
            use_weights = False

        cf = plt.gcf()
        show = None
        for child in cf.get_children():
            if isinstance(child, Axes3D):
                show = child
                break
        if show is None:
            show = cf.add_subplot(projection="3d")
        plot = show.plot
        text = show.text

    args = list(args)
    for opts, indices in indict.items():  # PY3K: OK
        marker, color, label = opts
        kwargs['marker'] = marker
        if color_norm is not None:
            try:
                color = cmap.colors[color_norm(color)]
            except:
                color = cmap(color_norm(color))

        if label is not None:
            kwargs['label'] = label
        else:
            kwargs.pop('label', None)

        if not show_density:
            kwargs['c'] = color
            if weights is not None and use_weights:
                kwargs['s'] = weights
            plot(*(list(projection[indices].T) + args), **kwargs)
        else:
            kwargs['color'] = color
            if weights is not None and use_weights:
                kwargs['weights'] = weights
            plot(x=list(projection[indices,0]), y=list(projection[indices,1]), **kwargs)

    if texts:
        ts = []
        kwargs = {}
        if size:
            kwargs['size'] = size
        for args in zip(*(list(projection.T) + [texts])):
            ts.append(text(*args, **kwargs))

        try: 
            from adjustText import adjust_text
        except ImportError:
            pass
        else:
            if len(modes) == 2 and adjust == True:
                adjust_text(ts)

    if len(modes) == 2:
        plt.xlabel('Mode {0} coordinate'.format(int(modes[0])+1))
        plt.ylabel('Mode {0} coordinate'.format(int(modes[1])+1))
    elif len(modes) == 3:
        show.set_xlabel('Mode {0} coordinate'.format(int(modes[0])+1))
        show.set_ylabel('Mode {0} coordinate'.format(int(modes[1])+1))
        show.set_zlabel('Mode {0} coordinate'.format(int(modes[2])+1))

    if SETTINGS['auto_show']:
        showFigure()

    return show


def showCrossProjection(ensemble, mode_x, mode_y, scale=None, *args, **kwargs):
    """Show a projection of conformational deviations onto modes from
    different models using :func:`~matplotlib.pyplot.plot`.  This function
    differs from :func:`.showProjection` by accepting modes from two different
    models.

    :arg ensemble: an ensemble or a conformation for which deviation(s) will be
        projected, or a deformation vector
    :type ensemble: :class:`.Ensemble`, :class:`.Conformation`,
        :class:`.Vector`, :class:`.Trajectory`

    :arg mode_x: projection onto this mode will be shown along x-axis
    :type mode_x: :class:`.Mode`, :class:`.Vector`

    :arg mode_y: projection onto this mode will be shown along y-axis
    :type mode_y: :class:`.Mode`, :class:`.Vector`

    :arg scale: scale width of the projection onto mode ``x`` or ``y``,
        best scaling factor will be calculated and printed on the console,
        absolute value of scalar makes the with of two projection same,
        sign of scalar makes the projections yield a positive correlation
    :type scale: str

    :keyword scalar: scalar factor for projection onto selected mode
    :type scalar: float

    :keyword color: a color name or a list of color name, default is ``'blue'``
    :type color: str, list

    :keyword label: label or a list of labels
    :type label: str, list

    :keyword marker: a marker or a list of markers, default is ``'o'``
    :type marker: str, list

    :keyword linestyle: line style, default is ``'None'``
    :type linestyle: str

    :keyword text: list of text labels, one for each conformation
    :type text: list
    
    :keyword fontsize: font size for text labels
    :type fontsize: int

    This function uses calcProjection and its arguments can be 
    passed to it as keyword arguments.

    The projected values are by default converted to RMSD.  Pass ``rmsd=False``
    to calculate raw projection values. See :ref:`pca-xray-plotting` for a
    more elaborate example.
    
    Likewise, normalisation is applied by default and can be turned off with 
    ``norm=False``."""

    import matplotlib.pyplot as plt

    if SETTINGS['auto_show']:
        plt.figure()

    norm = kwargs.pop('norm', False)
    xcoords, ycoords = calcCrossProjection(ensemble, mode_x, mode_y,
                                           scale=scale, norm=norm, **kwargs)

    num = len(xcoords)

    markers = kwargs.pop('marker', 'o')
    if isinstance(markers, str) or markers is None:
        markers = [markers] * num
    elif isinstance(markers, list):
        if len(markers) != num:
            raise ValueError('length of marker must be {0}'.format(num))
    else:
        raise TypeError('marker must be a string or a list')

    colors = kwargs.pop('color', 'blue')
    if isinstance(colors, str) or colors is None:
        colors = [colors] * num
    elif isinstance(colors, list):
        if len(colors) != num:
            raise ValueError('length of color must be {0}'.format(num))
    else:
        raise TypeError('color must be a string or a list')

    labels = kwargs.pop('label', None)
    if isinstance(labels, str) or labels is None:
        labels = [labels] * num
    elif isinstance(labels, list):
        if len(labels) != num:
            raise ValueError('length of label must be {0}'.format(num))
    elif labels is not None:
        raise TypeError('label must be a string or a list')

    kwargs['ls'] = kwargs.pop('linestyle', None) or kwargs.pop('ls', 'None')

    colors_dict = {}
    if isinstance(colors, np.ndarray):
        colors = tuple(colors)
    if isinstance(colors, (str, tuple)) or colors is None:
        colors = [colors] * num
    elif isinstance(colors, list):
        if len(colors) != num:
            raise ValueError('length of color must be {0}'.format(num))
    elif isinstance(colors, dict):
        if labels is None:
            raise TypeError('color must be a string or a list unless labels are provided')
        colors_dict = colors
        colors = [colors_dict[label] for label in labels]
    else:
        raise TypeError('color must be a string or a list or a dict if labels are provided')

    if labels is not None and len(colors_dict) == 0:
        cycle_colors = plt.rcParams['axes.prop_cycle'].by_key()['color']
        for i, label in enumerate(set(labels)):
            colors_dict[label] = cycle_colors[i % len(cycle_colors)]
        colors = [colors_dict[label] for label in labels]

    texts = kwargs.pop('text', None)
    if texts:
        if not isinstance(texts, list):
            raise TypeError('text must be a list')
        elif len(texts) != num:
            raise TypeError('length of text must be {0}'.format(num))
        size = kwargs.pop('fontsize', None) or kwargs.pop('size', None)

    indict = defaultdict(list)
    for i, opts in enumerate(zip(markers, colors, labels)):  # PY3K: OK
        indict[opts].append(i)

    for opts, indices in indict.items():  # PY3K: OK
        marker, color, label = opts
        kwargs['marker'] = marker
        kwargs['color'] = color
        if label:
            kwargs['label'] = label
        else:
            kwargs.pop('label', None)
        show = plt.plot(xcoords[indices], ycoords[indices], *args, **kwargs)

    if texts:
        ts = []
        kwargs = {}
        if size:
            kwargs['size'] = size
        for x, y, t in zip(xcoords, ycoords, texts):
            ts.append(plt.text(x, y, t, **kwargs))

        try: 
            from adjustText import adjust_text
        except ImportError:
            pass
        else:
            adjust_text(ts)

    plt.xlabel('{0} coordinate'.format(mode_x))
    plt.ylabel('{0} coordinate'.format(mode_y))
    if SETTINGS['auto_show']:
        showFigure()
    return show


def showOverlapTable(modes_x, modes_y, **kwargs):
    """Show overlap table using :func:`~matplotlib.pyplot.pcolor`.  *modes_x*
    and *modes_y* are sets of normal modes, and correspond to x and y axes of
    the plot.  Note that mode indices are incremented by **1**.  List of modes
    is assumed to contain a set of contiguous modes from the same model.

    Default arguments for :func:`~matplotlib.pyplot.pcolor`:

      * ``cmap='jet'``
      * ``norm=matplotlib.colors.Normalize(0, 1)``"""

    import matplotlib.pyplot as plt
    import matplotlib

    if isinstance(modes_x, np.ndarray):
        num_modes_x = modes_x.shape[1]
    else:
        num_modes_x = modes_x.numModes()

    if isinstance(modes_y, np.ndarray):
        num_modes_y = modes_y.shape[1]
    else:
        num_modes_y = modes_y.numModes()

    overlap = calcOverlap(modes_y, modes_x)
    take_abs = kwargs.pop('abs', True)
    if take_abs:
        overlap = abs(overlap)
        
    if overlap.ndim == 0:
        overlap = np.array([[overlap]])
    elif overlap.ndim == 1:
        overlap = overlap.reshape((num_modes_y, num_modes_x))

    cmap = kwargs.pop('cmap', 'jet')

    if take_abs:
        norm = kwargs.pop('norm', matplotlib.colors.Normalize(0, 1))
    else:
        norm = kwargs.pop('norm', matplotlib.colors.Normalize(-1, 1))

    if SETTINGS['auto_show']:
        plt.figure()
    
    x_range = np.arange(1, num_modes_x+1)
    if isinstance(modes_x, ModeSet):
        x_ticklabels = modes_x._indices+1
    else:
        x_ticklabels = x_range

    x_ticklabels = kwargs.pop('xticklabels', x_ticklabels)

    y_range = np.arange(1, num_modes_y+1)
    if isinstance(modes_y, ModeSet):
        y_ticklabels = modes_y._indices+1
    else:
        y_ticklabels = y_range

    y_ticklabels = kwargs.pop('yticklabels', y_ticklabels)

    if not isinstance(modes_x, np.ndarray):
        xlabel = str(modes_x)
    else:
        xlabel = ''
    xlabel = kwargs.pop('xlabel', xlabel)

    if not isinstance(modes_y, np.ndarray):
        ylabel = str(modes_y)
    else:
        ylabel = ''
    ylabel = kwargs.pop('ylabel', ylabel)

    allticks = kwargs.pop('allticks', True)

    show = showMatrix(overlap, cmap=cmap, norm=norm, 
                      xticklabels=x_ticklabels, yticklabels=y_ticklabels, allticks=allticks,
                      **kwargs)

    plt.xlabel(xlabel)
    plt.ylabel(ylabel)
    
    if SETTINGS['auto_show']:
        showFigure()
    return show


def showCrossCorr(modes, *args, **kwargs):
    """Show cross-correlations using :func:`showAtomicMatrix`.  By
    default, *origin=lower* and *interpolation=bilinear* keyword  arguments
    are passed to this function, but user can overwrite these parameters.
    See also :func:`.calcCrossCorr`."""

    import matplotlib.pyplot as plt
    if SETTINGS['auto_show']:
        plt.figure()

    norm = kwargs.pop('norm', True)
    cross_correlations = calcCrossCorr(modes, norm=norm) 

    if not 'interpolation' in kwargs:
        kwargs['interpolation'] = 'bilinear'
    if not 'origin' in kwargs:
        kwargs['origin'] = 'lower'
    show = showAtomicMatrix(cross_correlations, *args, **kwargs)
    plt.title('Cross-correlations for {0}'.format(str(modes)))
    if SETTINGS['auto_show']:
        showFigure()
    return show


def showCovarianceMatrix(modes, *args, **kwargs):
    """Show 3Nx3N covariance matrix (or NxN matrix for GNM) using :func:`showAtomicMatrix`.  
    By default, *origin=lower* and *interpolation=bilinear* keyword arguments
    are passed to this function, but user can overwrite these parameters.
    See also :func:`.calcCovariance`."""

    import matplotlib.pyplot as plt
    if SETTINGS['auto_show']:
        plt.figure()

    covar = calcCovariance(modes)
    if not 'interpolation' in kwargs:
        kwargs['interpolation'] = 'bilinear'
    if not 'origin' in kwargs:
        kwargs['origin'] = 'lower'
    show = showAtomicMatrix(covar, *args, **kwargs)
    plt.title('Covariance matrix for {0}'.format(str(modes)))
    if SETTINGS['auto_show']:
        showFigure()
    return show


def showMode(mode, *args, **kwargs):
    """Show mode array using :func:`~matplotlib.pyplot.plot`."""
    
    from matplotlib.pyplot import plot, title, xlim

    show_hinges = kwargs.pop('show_hinges', False)
    show_hinges = kwargs.pop('hinges', show_hinges)
    show_hinges = kwargs.pop('show_hinge', show_hinges)
    show_hinges = kwargs.pop('hinge', show_hinges)

    show_zero = kwargs.pop('show_zero', True)
    show_zero = kwargs.pop('zero', show_zero)
    
    atoms = kwargs.get('atoms', None)
    final = kwargs.pop('final', True)

    if not isinstance(mode, (Mode, Vector)):
        raise TypeError('mode must be a Mode or Vector instance, '
                        'not {0}'.format(type(mode)))
    if mode.is3d():
        a3d = mode.getArrayNx3()
        show = []
        show.append(showAtomicLines(a3d[:, 0], label='x-component', final=False, **kwargs))
        show.append(showAtomicLines(a3d[:, 1], label='y-component', final=False, **kwargs))
        show.append(showAtomicLines(a3d[:, 2], label='z-component', final=final, **kwargs))
    else:
        a1d = mode._getArray()
        show = showAtomicLines(a1d, *args, **kwargs)
        if show_hinges and isinstance(mode, Mode):
            hinges = calcHinges(mode)
            if hinges is not None:
                showAtomicLines(hinges, a1d[hinges], 'r*', final=False)

    if atoms is not None:
        title(str(atoms))
    else:
        title(str(mode))

    if show_zero:
        if not mode.is3d():
            if atoms is not None:
                plot(xlim(), (0,0), '--', color='grey')
            else:
                plot(xlim(), (0,0), '--', color='grey')
        else:
            plot(xlim(), (0,0), '--', color='grey')

    return show


def showSqFlucts(modes, *args, **kwargs):
    """Show square fluctuations using :func:`.showAtomicLines`.  See
    also :func:`.calcSqFlucts`."""

    from matplotlib.pyplot import title, ylabel, xlabel

    def _showSqFlucts(modes, *args, **kwargs):
        show_hinge = kwargs.pop('hinges', False)
        show_hinge = kwargs.pop('hinges', show_hinge)
        show_hinge = kwargs.pop('show_hinge', show_hinge)
        show_hinge = kwargs.pop('hinge', show_hinge)
        norm = kwargs.pop('norm', False)

        sqf = calcSqFlucts(modes)
        
        scaled = kwargs.pop('scaled', None)
        if scaled is not None:
            scale = scaled / sqf.mean()
        else:
            scale = 1.
        scale = kwargs.pop('scale', scale)

        if norm:
            sqf = sqf / (sqf**2).sum()**0.5
        
        if scale != 1.:
            sqf *= scale
            def_label = '{0} (x{1:.2f})'.format(str(modes), scale)
        else:
            def_label = str(modes)

        label = kwargs.pop('label', def_label)
        mode = kwargs.pop('mode', None)

        if mode is not None:
            is3d = False
            try:
                arr = mode.getArray()
                is3d = mode.is3d()
                n_nodes = mode.numAtoms()
            except AttributeError:
                arr = mode
                is3d = len(arr) == len(sqf)*3
                n_nodes = len(arr)//3 if is3d else len(arr)
            if n_nodes != len(sqf):
                raise RuntimeError('size mismatch between the protein ({0} residues) and the mode ({1} nodes).'
                                    .format(len(sqf), n_nodes))

            if is3d:
                raise ValueError('Cannot color sqFlucts by mode direction for 3D modes')

            rbody = []
            first_sign = np.sign(arr[0])
            rcolor = ['red', 'red', 'blue']
            n = 1
            for i, a in enumerate(arr):
                s = np.sign(a)
                if s == 0: 
                    s = first_sign
                if first_sign != s or i == len(arr)-1:
                    show = showAtomicLines(rbody, sqf[rbody], label=label,
                                           color=rcolor[int(first_sign+1)],
                                           **kwargs)
                    rbody = []
                    n += 1
                    first_sign = s
                rbody.append(i)
        else:
            show = showAtomicLines(sqf, *args, label=label, **kwargs)

        if show_hinge and not modes.is3d():
            hinges = calcHinges(modes)
            if hinges is not None:
                kwargs.pop('final', False)
                showAtomicLines(hinges, sqf[hinges], 'r*', final=False, **kwargs)
        return show, sqf

    scaled = kwargs.pop('scaled', False)
    final = kwargs.pop('final', True)

    args = list(args)
    modesarg = []
    i = 0
    while i < len(args):
        if isinstance(args[i], (VectorBase, ModeSet, NMA)):
            modesarg.append(args.pop(i))
        else:
            i += 1

    shows = []
    _final = len(modesarg) == 0 and final
    show, sqf = _showSqFlucts(modes, *args, final=_final, **kwargs)
    shows.append(show)
    if scaled:
        mean = sqf.mean()
    else:
        mean = None

    for i, modes in enumerate(modesarg):
        if i == len(modesarg)-1:
            _final = final
        
        show, sqf = _showSqFlucts(modes, *args, scaled=mean, final=_final, **kwargs)
        shows.append(show)

    xlabel('Residue')
    ylabel('Square fluctuations')
    if len(modesarg) == 0:
        title(str(modes))

    return shows


def showScaledSqFlucts(modes, *args, **kwargs):
    """Show scaled square fluctuations using :func:`~matplotlib.pyplot.plot`.
    Modes or mode sets given as additional arguments will be scaled to have
    the same mean squared fluctuations as *modes*."""

    scaled = kwargs.pop('scaled', True)
    show = showSqFlucts(modes, *args, scaled=scaled, **kwargs)
    return show


def showNormedSqFlucts(modes, *args, **kwargs):
    """Show normalized square fluctuations via :func:`~matplotlib.pyplot.plot`.
    """

    norm = kwargs.pop('norm', True)
    show = showSqFlucts(modes, *args, norm=norm, **kwargs)
    return show

def showRMSFlucts(modes, *args, **kwargs):
    """Show square fluctuations using :func:`.showAtomicLines`.  See
    also :func:`.calcRMSFlucts`."""

    from matplotlib.pyplot import title, ylabel, xlabel

    def _showRMSFlucts(modes, *args, **kwargs):
        show_hinge = kwargs.pop('hinges', False)
        show_hinge = kwargs.pop('hinges', show_hinge)
        show_hinge = kwargs.pop('show_hinge', show_hinge)
        show_hinge = kwargs.pop('hinge', show_hinge)
        norm = kwargs.pop('norm', False)

        sqf = calcRMSFlucts(modes)
        
        scaled = kwargs.pop('scaled', None)
        if scaled is not None:
            scale = scaled / sqf.mean()
        else:
            scale = 1.
        scale = kwargs.pop('scale', scale)

        if norm:
            sqf = sqf / (sqf**2).sum()**0.5
        
        if scale != 1.:
            sqf *= scale
            def_label = '{0} (x{1:.2f})'.format(str(modes), scale)
        else:
            def_label = str(modes)

        label = kwargs.pop('label', def_label)
        mode = kwargs.pop('mode', None)

        if mode is not None:
            is3d = False
            try:
                arr = mode.getArray()
                is3d = mode.is3d()
                n_nodes = mode.numAtoms()
            except AttributeError:
                arr = mode
                is3d = len(arr) == len(sqf)*3
                n_nodes = len(arr)//3 if is3d else len(arr)
            if n_nodes != len(sqf):
                raise RuntimeError('size mismatch between the protein ({0} residues) and the mode ({1} nodes).'
                                    .format(len(sqf), n_nodes))

            if is3d:
                raise ValueError('Cannot color sqFlucts by mode direction for 3D modes')

            rbody = []
            first_sign = np.sign(arr[0])
            rcolor = ['red', 'red', 'blue']
            n = 1
            for i, a in enumerate(arr):
                s = np.sign(a)
                if s == 0: 
                    s = first_sign
                if first_sign != s or i == len(arr)-1:
                    show = showAtomicLines(rbody, sqf[rbody], label=label,
                                           color=rcolor[int(first_sign+1)],
                                           **kwargs)
                    rbody = []
                    n += 1
                    first_sign = s
                rbody.append(i)
        else:
            show = showAtomicLines(sqf, *args, label=label, **kwargs)

        if show_hinge and not modes.is3d():
            hinges = calcHinges(modes)
            if hinges is not None:
                kwargs.pop('final', False)
                showAtomicLines(hinges, sqf[hinges], 'r*', final=False, **kwargs)
        return show, sqf

    scaled = kwargs.pop('scaled', False)
    final = kwargs.pop('final', True)

    args = list(args)
    modesarg = []
    i = 0
    while i < len(args):
        if isinstance(args[i], (VectorBase, ModeSet, NMA)):
            modesarg.append(args.pop(i))
        else:
            i += 1

    shows = []
    _final = len(modesarg) == 0 and final
    show, sqf = _showRMSFlucts(modes, *args, final=_final, **kwargs)
    shows.append(show)
    if scaled:
        mean = sqf.mean()
    else:
        mean = None

    for i, modes in enumerate(modesarg):
        if i == len(modesarg)-1:
            _final = final
        
        show, sqf = _showRMSFlucts(modes, *args, scaled=mean, final=_final, **kwargs)
        shows.append(show)

    xlabel('Residue')
    ylabel('Root Square fluctuations')
    if len(modesarg) == 0:
        title(str(modes))

    return shows


def showScaledRMSFlucts(modes, *args, **kwargs):
    """Show scaled root square fluctuations using :func:`~matplotlib.pyplot.plot`.
    Modes or mode sets given as additional arguments will be scaled to have
    the same mean squared fluctuations as *modes*."""

    scaled = kwargs.pop('scaled', True)
    show = showRMSFlucts(modes, *args, scaled=scaled, **kwargs)
    return show


def showNormedRMSFlucts(modes, *args, **kwargs):
    """Show normalized root square fluctuations via :func:`~matplotlib.pyplot.plot`.
    """

    norm = kwargs.pop('norm', True)
    show = showRMSFlucts(modes, *args, norm=norm, **kwargs)
    return show

def showContactMap(enm, **kwargs):
    """Show contact map using :func:`showAtomicMatrix`. *enm* can be 
    either a :class:`.GNM` or :class:`.Atomic` object."""

    import matplotlib.pyplot as plt
    #if SETTINGS['auto_show']:
    #    plt.figure()
    
    cmap = kwargs.pop('cmap', 'Greys')
    if isinstance(enm, GNMBase):
        K = enm.getKirchhoff()
        atoms = kwargs.pop('atoms', None)
    elif isinstance(enm, Atomic):
        gnm = GNM()
        gnm.buildKirchhoff(enm)
        K = gnm.getKirchhoff()
        atoms = kwargs.pop('atoms', enm)
    else:
        raise TypeError('model argument must be a GNM instance')

    if K is None:
        LOGGER.warning('kirchhoff matrix is not set')
        return None
    
    D = np.diag(np.diag(K) + 1.)
    A = -(K - D)
    show = showAtomicMatrix(A, atoms=atoms, cmap=cmap, **kwargs)
    plt.title('{0} contact map'.format(enm.getTitle()))
    plt.xlabel('Residue')
    plt.ylabel('Residue')
    #if SETTINGS['auto_show']:
    #    showFigure()
    return show


def showOverlap(mode, modes, *args, **kwargs):
    """Show overlap :func:`~matplotlib.pyplot.bar`.

    :arg mode: a single mode/vector or multiple modes.
        If multiple modes are provided, then the overlaps are calculated 
        by going through them one by one, i.e. mode i from this set is 
        compared with mode i from the other set.
    :type mode: :class:`.Mode`, :class:`.Vector`, :class:`.ModeSet`, 
        :class:`.ANM`, :class:`.GNM`, :class:`.PCA`

    :arg modes: multiple modes
    :type modes: :class:`.ModeSet`, :class:`.ANM`, :class:`.GNM`, :class:`.PCA`
    """

    import matplotlib.pyplot as plt
    from matplotlib.ticker import MaxNLocator

    if SETTINGS['auto_show']:
        plt.figure()

    if not isinstance(mode, (Mode, Vector, NMA, ModeSet)):
        raise TypeError('mode must be Mode, Vector, NMA or ModeSet, not {0}'
                        .format(type(mode)))

    if not isinstance(modes, (NMA, ModeSet)):
        raise TypeError('modes must be NMA or ModeSet, not {0}'
                        .format(type(modes)))

    if mode.numModes() > 1:
        overlap = abs(calcOverlap(mode, modes, diag=True))
    else:
        overlap = abs(calcOverlap(mode, modes, diag=False))

    if isinstance(modes, NMA):
        arange = np.arange(len(modes)) + 1
    else:
        arange = modes.getIndices() + 1
    show = plt.bar(arange, overlap, *args, **kwargs)
    plt.title('Overlap with {0}'.format(str(mode)))
    plt.xlabel('{0} mode index'.format(modes))
    plt.ylabel('Overlap')
    ax = plt.gca()
    loc = MaxNLocator(integer=True)
    ax.xaxis.set_major_locator(loc)
    if SETTINGS['auto_show']:
        showFigure()
    return show

showOverlaps = showOverlap

def showCumulOverlap(mode, modes, *args, **kwargs):
    """Show cumulative overlap using :func:`~matplotlib.pyplot.plot`.

    :arg modes: multiple modes
    :type modes: :class:`.ModeSet`, :class:`.ANM`, :class:`.GNM`, :class:`.PCA`
    """

    import matplotlib.pyplot as plt
    from matplotlib.ticker import MaxNLocator
    
    if not isinstance(mode, (Mode, Vector, NMA, ModeSet)):
        raise TypeError('mode must be NMA, ModeSet, Mode or Vector, not {0}'
                        .format(type(mode)))
    if not isinstance(modes, (NMA, ModeSet)):
        raise TypeError('modes must be NMA, ModeSet, or Mode, not {0}'
                        .format(type(modes)))

    if mode.numModes() > 1:
        overlap = abs(calcOverlap(mode, modes, diag=True))
    else:
        overlap = abs(calcOverlap(mode, modes, diag=False))

    cumov = (overlap ** 2).cumsum() ** 0.5

    if isinstance(modes, NMA):
        arange = np.arange(0.5, len(modes)+0.5)
    else:
        arange = modes.getIndices() + 0.5
    
    if SETTINGS['auto_show']:
        plt.figure()
    show = plt.plot(arange, cumov, *args, **kwargs)
    plt.title('Cumulative overlap with {0}'.format(str(mode)))
    plt.xlabel('{0} mode index'.format(modes))
    plt.ylabel('Cumulative overlap')
    ax = plt.gca()
    loc = MaxNLocator(integer=True)
    ax.xaxis.set_major_locator(loc)
    if SETTINGS['auto_show']:
        showFigure()
    return show


def resetTicks(x, y=None):
    """Reset X (and Y) axis ticks using values in given *array*.  Ticks in the
    current figure should not be fractional values for this function to work as
    expected."""

    import matplotlib.pyplot as plt
    if x is not None:
        try:
            xticks = plt.xticks()[0]
            xlist = list(xticks.astype(int))
            if xlist[-1] > len(x):
                xlist.pop()
            if xlist:
                xlist = list(x[xlist])
                plt.xticks(xticks, xlist + [''] * (len(xticks) - len(xlist)))
        except:
            LOGGER.warning('xticks could not be reset.')
    if y is not None:
        try:
            yticks = plt.yticks()[0]
            ylist = list(yticks.astype(int))
            if ylist[-1] > len(y):
                ylist.pop()
            if ylist:
                ylist = list(y[ylist])
                plt.yticks(yticks, ylist + [''] * (len(yticks) - len(ylist)))
        except:
            LOGGER.warning('xticks could not be reset.')


def showDiffMatrix(matrix1, matrix2, *args, **kwargs):
    """Show the difference between two cross-correlation matrices from
    different models. For given *matrix1* and *matrix2* show the difference
    between them in the form of (matrix2 - matrix1) and plot the difference
    matrix using :func:`.showAtomicMatrix`. When :class:`.NMA` models
    are passed instead of matrices, the functions could call
    :func:`.calcCrossCorr` function to calculate the matrices for given modes.

    To display the absolute values in the difference matrix, user could set
    *abs* keyword argument **True**.

    By default, ``origin="lower"`` and ``interpolation="bilinear"`` keyword arguments
    are passed to this function, but user can overwrite these parameters.
    """

    from matplotlib.pyplot import title, xlabel, ylabel
    try:
        dim1, shape1 = matrix1.ndim, matrix1.shape
    except AttributeError:
        matrix1 = calcCrossCorr(matrix1)
        dim1, shape1 = matrix1.ndim, matrix1.shape
    try:
        dim2, shape2 = matrix2.ndim, matrix2.shape
    except AttributeError:
        matrix2 = calcCrossCorr(matrix2)
        dim2, shape2 = matrix2.ndim, matrix2.shape
    if (not ((dim1 == dim2 == 2) and (shape1 == shape2))):
        raise ValueError('Matrices must have same square shape.')
    if shape1[0] * shape1[1] == 0:
        raise ValueError('There are no data in matrices.')
    diff = matrix2 - matrix1
    if not 'interpolation' in kwargs:
        kwargs['interpolation'] = 'bilinear'
    if not 'origin' in kwargs:
        kwargs['origin'] = 'lower'
    if kwargs.pop('abs', False):
        diff = np.abs(diff)
    #if SETTINGS['auto_show']:
    #    figure()
    show = showAtomicMatrix(diff, *args, **kwargs)
    #show.im3.axis([-.5, shape1[1] - .5, -.5, shape1[0] - .5])
    title('Difference Matrix')
    #if SETTINGS['auto_show']:
    #    showFigure()
    xlabel('Indices')
    ylabel('Indices')
    return show


def showMechStiff(stiffness, atoms, **kwargs):
    """Show mechanical stiffness matrix using :func:`~matplotlib.pyplot.imshow`.
    By default, ``origin="lower"`` keyword  arguments are passed to this function, 
    but user can overwrite these parameters."""

    #from math import floor
    #from matplotlib import rcParams
    from matplotlib.pyplot import title, xlabel, ylabel

    from .mechstiff import calcStiffnessRange

    if not 'origin' in kwargs:
        kwargs['origin'] = 'lower'
    if not 'cmap' in kwargs:
        kwargs['cmap'] = 'jet_r'
        
    #rcParams['font.size'] = '14'

    #if SETTINGS['auto_show']:
    #    fig = plt.figure(num=None, figsize=(10,8), dpi=100, facecolor='w')
    vmin, vmax = calcStiffnessRange(stiffness)
    vmin = kwargs.pop('vmin', vmin)
    vmax = kwargs.pop('vmax', vmax)
    show = showAtomicMatrix(stiffness, atoms=atoms, vmin=vmin, vmax=vmax, **kwargs)
    title('Mechanical Stiffness Matrix')# for {0}'.format(str(model)))
    xlabel('Indices') #, fontsize='16')
    ylabel('Indices') #, fontsize='16')
    #if SETTINGS['auto_show']:
    #    showFigure()
    return show


def showNormDistFunct(model, coords, **kwargs):
    """Show normalized distance fluctuation matrix using 
    :func:`~matplotlib.pyplot.imshow`. By default, ``origin="lower"`` 
    keyword  arguments are passed to this function, 
    but user can overwrite these parameters."""

    from math import floor
    #import matplotlib
    from matplotlib.pyplot import xlabel, ylabel, title
    normdistfunct = model.getNormDistFluct(coords)

    if not 'origin' in kwargs:
        kwargs['origin'] = 'lower'
        
    #matplotlib.rcParams['font.size'] = '14'

    #if SETTINGS['auto_show']:
    #    fig = plt.figure(num=None, figsize=(10,8), dpi=100, facecolor='w')
    vmin = floor(np.min(normdistfunct[np.nonzero(normdistfunct)]))
    vmax = round(np.amax(normdistfunct), 1)
    vmin = kwargs.pop('vmin', vmin)
    vmax = kwargs.pop('vmax', vmax)
    show = showAtomicMatrix(normdistfunct, vmin=vmin, vmax=vmax, **kwargs)
    #plt.clim(math.floor(np.min(normdistfunct[np.nonzero(normdistfunct)])), \
    #                                       round(np.amax(normdistfunct),1))
    title('Normalized Distance Fluctution Matrix')
    xlabel('Indices') #, fontsize='16')
    ylabel('Indices') #, fontsize='16')
    #if SETTINGS['auto_show']:
    #    showFigure()
    return show


def showPairDeformationDist(model, coords, ind1, ind2, *args, **kwargs):
    """Show distribution of deformations in distance contributed by each mode
    for selected pair of residues *ind1* *ind2*
    using :func:`~matplotlib.pyplot.plot`. """

    import matplotlib
    import matplotlib.pyplot as plt
    if not isinstance(model, NMA):
        raise TypeError('model must be a NMA instance, '
                        'not {0}'.format(type(model)))
    elif not model.is3d():
        raise TypeError('model must be a 3-dimensional NMA instance')
    elif len(model) == 0:
        raise ValueError('model must have normal modes calculated')

    d_pair = calcPairDeformationDist(model, coords, ind1, ind2)
    with plt.style.context('fivethirtyeight'):
        matplotlib.rcParams['font.size'] = '16'
        fig = plt.figure(num=None, figsize=(12,8), dpi=100, facecolor='w')
        #plt.title(str(model))
        plt.plot(d_pair[0], d_pair[1], 'k-', linewidth=1.5, *args, **kwargs)
        plt.xlabel('mode (k)', fontsize = '18')
        plt.ylabel(r'd$^k$ ($\AA$)', fontsize = '18')
    if SETTINGS['auto_show']:
        showFigure()
    return plt.show


def showMeanMechStiff(stiffness, atoms, header, chain='A', *args, **kwargs):
    """Show mean value of effective spring constant with secondary structure
    taken from MechStiff. Header is needed to obatin secondary structure range.
    Using ``"jet_r"`` as argument color map will be reverse (similar to VMD 
    program coding).
    """
    
    meanStiff = np.array([np.mean(stiffness, axis=0)])
    import matplotlib
    import matplotlib.pyplot as plt
    import matplotlib.patches as patches
    fig = plt.figure(figsize=[18,6], facecolor='w', dpi=100)
    
    if 'jet_r' in kwargs:
       kwargs['cmap'] = 'jet_r'
    if 'nearest' in kwargs:
        kwargs['interpolation'] = 'nearest'

    with plt.style.context('fivethirtyeight'):
        ax = fig.add_subplot(111)
        matplotlib.rcParams['font.size'] = '24'
        plt.plot(np.arange(len(meanStiff[0])) + atoms.getResnums()[0], 
                           meanStiff[0], 'k-', linewidth = 3)
        plt.xlim(atoms.getResnums()[0], atoms.getResnums()[-1])
        ax_top=round(np.max(meanStiff[0]) + ((np.max(meanStiff[0]) \
                     - np.min(meanStiff[0]))/3))
        ax_bottom=np.floor(np.min(meanStiff[0]))
        LOGGER.info('The range of mean effective force constant is: {0} to {1}.'
                    .format(min(meanStiff[0]), max(meanStiff[0])))
        plt.ylim(ax_bottom,ax_top)
        plt.xlabel('residue', fontsize = '22')
        plt.ylabel(r'mean $\kappa$ [a.u.]', fontsize = '22')

    ax = fig.add_subplot(411, aspect='equal')
    plt.imshow(meanStiff, *args, **kwargs)
    header_ss = header['sheet_range'] + header['helix_range']
    for i in range(len(header_ss)):
        if header_ss[i][1] == chain:
            beg = int(header_ss[i][-2])-atoms.getResnums()[0]
            end = int(header_ss[i][-1])-atoms.getResnums()[0]
            add_beg = end - beg
            if header_ss[i][0] == 'H':
                ax.add_patch(patches.Rectangle((beg+1,-0.7),add_beg,\
                1.4,fill=False, linestyle='solid',edgecolor='#b22683', linewidth=2))    
            elif header_ss[i][0] == 'E':
                if header_ss[i][2] == -1:    
                    ax.add_patch(patches.Arrow(beg+1,0,add_beg,0,width=4.65, \
                    fill=False, linestyle='solid',edgecolor='black', linewidth=2))
                else: 
                    ax.add_patch(patches.Arrow(end+1,0,add_beg*(-1),0,width=4.65, \
                    fill=False, linestyle='solid',edgecolor='black', linewidth=2))
    plt.axis('off')
    ax.set_ylim(-1.7, 1.7)
    if SETTINGS['auto_show']:
        showFigure()
    return plt.show

def showPerturbResponse(model, atoms=None, show_matrix=True, select=None, **kwargs):
    """ Plot the PRS matrix with the profiles along the right and bottom.

    If atoms are provided then residue numbers can be used from there.
    *model* and *atoms* must have the same number of atoms. *atoms* must 
    be an :class:`.Atomic` instance.

    :arg model: any object with a :meth:`calcCovariance` method from which to calculate
         a PRS matrix (e.g. :class:`.ANM` instance) or a PRS matrix itself
    :type model: :class:`.NMA`, :class:`~numpy.ndarray`

    :arg atoms: a :class: `AtomGroup` instance for matching residue numbers and chain 
        identifiers
    :type atoms: :class:`.AtomGroup`

    :arg select: a :class:`Selection` instance or selection string for showing 
        residue-specific profiles. This can only be used with ``show_matrix=False``.
    :tye select: :class:`Selection`, str

    :keyword show_matrix: whether to show the matrix, 
        default is **True**
    :type show_matrix: bool
    
    :keyword suppress_diag: whether to suppress the diagonal
        default is **True**
    :type suppress_diag: bool
    """

    from matplotlib.pyplot import figure, xlabel, ylabel, title

    if isinstance(model, (NMA, ModeSet)):
        prs_matrix, effectiveness, sensitivity = calcPerturbResponse(model, atoms=atoms)
    else:
        try:
            prs_matrix = np.asarray(model)
            effectiveness = np.mean(prs_matrix, axis=1)
            sensitivity = np.mean(prs_matrix, axis=0)
        except:
            raise TypeError('model must be an NMA object or a PRS matrix')

    suppress_diag = kwargs.pop('suppress_diag', True)
    if suppress_diag:
        prs_matrix = prs_matrix - np.eye(len(prs_matrix))

    if select is not None:
        if atoms is None:
            raise ValueError('atoms must be provided if select is given')
        show_matrix = False

    if show_matrix:
        show = showAtomicMatrix(prs_matrix, x_array=sensitivity, 
                                y_array=effectiveness, atoms=atoms, 
                                **kwargs)
    else:
        if select is None:
            fig = fig_ = kwargs.pop('figure', None) # this line needs to be in this block
            if fig is None:
                fig_ = figure('effectiveness')
                final = True
            else:
                final = False 
            kwargs.pop('label', None)
            show_eff = showAtomicLines(effectiveness, atoms=atoms, figure=fig or fig_,
                                       label='Effectiveness', final=final, **kwargs)
            if fig is None:
                title('Effectiveness')
            xlabel('Residues')
            if fig is None:
                fig_ = figure('sensitivity')
            show_sen = showAtomicLines(sensitivity, atoms=atoms, figure=fig or fig_, 
                                       label='Sensitivity', **kwargs)
            if fig is None:
                title('Sensitivity')
            xlabel('Residues')
            show = [show_eff, show_sen]
        else:
            axis = kwargs.pop('axis',0)
            show = []
            profiles = sliceAtomicData(prs_matrix, atoms=atoms, select=select, axis=axis)
            if axis == 1: 
                profiles = profiles.T
            
            final = False 
            for i, profile in enumerate(profiles):
                if i == len(profiles)-1:  # last iteration turn the domain/chain bar back on
                    final = True
                show.append(showAtomicLines(profile, atoms=atoms, final=final, **kwargs))

            xlabel('Residues')
    
    return show

def _checkDomainBarParameter(domains, defpos, atoms, label):
    show = atoms is not None
    pos = defpos

    if not show:
        return show, pos, atoms

    # check if the user wants to show or not
    from numbers import Number
    if isinstance(domains, bool):
        show &= domains
        pos = defpos
    elif isinstance(domains, Number):
        show &= True    # this line does nothing but is left for readability
        pos = domains

    # check if the domain bar can be shown or not
    try:
        data = atoms.getData(label)
        if data is not None:
            uniq = np.unique(data)
            if domains is None:
                show &= len(uniq) > 1
    except:
        data = None

    if data is None:
        if domains is None:
            show &= False
        if show:
            raise ValueError('A {0} bar can only be generated if '
                             'there is {0} data associated with '
                             'the atoms.'.format(label))

    return show, pos, data



def showAtomicMatrix(matrix, x_array=None, y_array=None, atoms=None, **kwargs):
    """Show a matrix using :meth:`~matplotlib.axes.Axes.imshow`. Curves on x- and y-axis can be added.
    The first return value is the :class:`~matplotlib.axes.Axes` object for the upper plot, and the second
    return value is equivalent object for the left plot. The third return value is 
    the :class:`~matplotlib.image.AxesImage` object for the matrix plot. The last return value is the 
    :class:`~matplotlib.axes.Axes` object for the color bar.

    :arg matrix: matrix to be displayed
    :type matrix: :class:`~numpy.ndarray`

    :arg x_array: data to be plotted above the matrix
    :type x_array: :class:`~numpy.ndarray`

    :arg y_array: data to be plotted on the left side of the matrix
    :type y_array: :class:`~numpy.ndarray`

    :arg percentile: A percentile threshold to remove outliers, i.e. only showing data within *p*-th 
        to *100-p*-th percentile.
    :type percentile: float

    :arg atoms: a :class: `AtomGroup` instance for matching residue numbers and chain identifiers
    :type atoms: :class: `AtomGroup`

    :keyword chain: display a bar at the bottom to show chain separations. 
        If set to **None**, it will be decided depends on whether *atoms* 
        is provided. 
        Default is **None**.
    :type chain: bool

    :keyword domain: the same with *chains* but show domain separations instead. 
        *atoms* needs to have *domain* data associated to it.
        Default is **None**.
    :type domain: bool

    :keyword figure: if set to **None**, then a new figure will be created if *auto_show* 
        is `True`, otherwise it will be plotted on the current figure. If set 
        to a figure number or a :class:`~matplotlib.figure.Figure` instance, 
        no matter what 'auto_show' value is, plots will be drawn on the *figure*.
        Default is **None**.
    :type figure: :class:`~matplotlib.figure.Figure`, int, str

    :arg interactive: turn on or off the interactive options
    :type interactive: bool
    """ 
    from matplotlib.pyplot import figure
    from matplotlib.figure import Figure

    show_chain = kwargs.pop('chains', None)
    show_chain = kwargs.pop('chain', show_chain)
    show_domain = kwargs.pop('domains', None)
    show_domain = kwargs.pop('domain', show_domain)
    chain_text_loc = kwargs.pop('chain_text_loc', 'above')
    domain_text_loc = kwargs.pop('domain_text_loc', 'below')
    show_text = kwargs.pop('text', True)
    show_text = kwargs.pop('show_text', show_text)
    show_domain_text = kwargs.pop('domain_text', show_text)
    show_chain_text = kwargs.pop('chain_text', show_text)
    barwidth = kwargs.pop('barwidth', 5)
    barwidth = kwargs.pop('bar_width', barwidth)
    fig = kwargs.pop('figure', None)
    ticklabels = kwargs.pop('ticklabels', None)
    text_color = kwargs.pop('text_color', 'k')
    text_color = kwargs.pop('textcolor', text_color)
    interactive = kwargs.pop('interactive', True)
    
    import matplotlib
    if float(matplotlib.__version__[:-2]) >= 3.6:
        LOGGER.warn('matplotlib 3.6 and later are not compatible with interactive matrices')
        interactive = False

    if isinstance(fig, Figure):
        fig_num = fig.number
    elif fig is None or isinstance(fig, (int, str)):
        fig_num = fig
    else:
        raise TypeError('figure can be either an instance of matplotlib.figure.Figure '
                        'or a figure number.')
    if SETTINGS['auto_show']:
        figure(fig_num)
    elif fig_num is not None:
        figure(fig_num)

    n_row, n_col = matrix.shape

    # do not use isscalar because Atomic objects are not scalars
    if isinstance(atoms, (list, tuple, np.ndarray)): 
        if len(atoms) == 1:
            xatoms = yatoms = atoms[0]
        else:
            try:
                xatoms_, yatoms_ = atoms
            except ValueError:
                raise ValueError('atoms must be either one or two Atomic objects')

            try:
                n_xatoms, n_yatoms = xatoms_.numAtoms(), yatoms_.numAtoms()
            except:
                raise TypeError('atoms must be an Atomic object or a list of Atomic objects')
                
            if n_xatoms != n_col and 3*n_xatoms != n_col:
                if n_yatoms == n_col or 3*n_yatoms == n_col:
                    xatoms = yatoms_  # swap xatoms and yatoms
                else:
                    xatoms = None
                    LOGGER.warn('the number of columns ({0}) in matrix does not '
                                'match that of either {1} ({2} atoms) or {3} '
                                '({4} atoms)'.format(n_col, xatoms_, n_xatoms, yatoms_, n_yatoms))
            else:
                xatoms = xatoms_
            
            if n_yatoms != n_row and 3*n_yatoms != n_row:
                if n_xatoms == n_row or 3*n_xatoms == n_row:
                    yatoms = xatoms_  # swap xatoms and yatoms
                else:
                    yatoms = None
                    LOGGER.warn('the number of rows ({0}) in matrix does not '
                                'match that of either {1} ({2} atoms) or {3} '
                                '({4} atoms)'.format(n_row, xatoms_, n_xatoms, yatoms_, n_yatoms))
            else:
                yatoms = yatoms_
                
        atoms = (xatoms, yatoms)
    else:
        xatoms = yatoms = atoms

    is3dx = is3dy = False
    # an additional check for the case of xatoms = yatoms = atoms
    if xatoms is not None:
        if xatoms.numAtoms() != n_col and 3*xatoms.numAtoms() != n_col:
            xatoms = None
        else:
            is3dx = xatoms.numAtoms()*3 == n_col

    if yatoms is not None:
        if yatoms.numAtoms() != n_row and 3*yatoms.numAtoms() != n_row:
            yatoms = None
        else:
            is3dy = yatoms.numAtoms()*3 == n_row

    def getTickLabels(atoms):
        if atoms is None:
            return None

        hv = atoms.getHierView()
        if hv.numChains() == 0:
            raise ValueError('atoms should contain at least one chain.')
        elif hv.numChains() == 1:
            ticklabels = atoms.getResnums()
        else:
            chids = atoms.getChids()
            resnums = atoms.getResnums()
            ticklabels = ['%s:%d'%(c, n) for c, n in zip(chids, resnums)]
        return ticklabels
    
    if ticklabels is None: 
        xticklabels = kwargs.pop('xticklabels', getTickLabels(xatoms))
        yticklabels = kwargs.pop('yticklabels', getTickLabels(yatoms))
    else: # if the user provides ticklabels, then always use them
        xticklabels = yticklabels = ticklabels
    
    if is3dx:
        if len(xticklabels) != 3*n_col:
            xticklabels_ = []
            for label in xticklabels:
                xticklabels_.extend([label]*3)
            xticklabels = xticklabels_

    if is3dy:
        if len(yticklabels) != 3*n_row:
            yticklabels_ = []
            for label in yticklabels:
                yticklabels_.extend([label]*3)
            yticklabels = yticklabels_

    im, lines, colorbar = showMatrix(matrix, x_array, y_array, xticklabels=xticklabels, yticklabels=yticklabels, 
                                     interactive=False, **kwargs) 
    
    if interactive:
        from prody.utilities import ImageCursor
        from matplotlib.pyplot import connect, gca
        cursor = ImageCursor(gca(), im, atoms=atoms)
        connect('button_press_event', cursor.onClick)

    bars = []
    texts = []

    ## draw chain bars
    # x
    show_chain, chain_pos, chids = _checkDomainBarParameter(show_chain, 0., xatoms, 'chain')

    if show_chain:
        b, t = showDomainBar(chids, loc=chain_pos, axis='x', text_loc=chain_text_loc, 
                             text_color=text_color, text=show_chain_text, barwidth=barwidth, is3d=is3dx)
        bars.extend(b)
        texts.extend(t)

    # y
    show_chain, chain_pos, chids = _checkDomainBarParameter(show_chain, 0., yatoms, 'chain')

    if show_chain:
        b, t = showDomainBar(chids, loc=chain_pos, axis='y', text_loc=chain_text_loc, 
                             text_color=text_color, text=show_chain_text, barwidth=barwidth, is3d=is3dy)
        bars.extend(b)
        texts.extend(t)
  
    show_domain, domain_pos, domains = _checkDomainBarParameter(show_domain, 1., xatoms, 'domain')

    ## draw domain bars
    # x
    if show_domain:
        b, t = showDomainBar(domains, loc=domain_pos, axis='x', text_loc=domain_text_loc, 
                             text_color=text_color, text=show_domain_text, barwidth=barwidth, is3d=is3dx)
        bars.extend(b)
        texts.extend(t)

    # y
    show_domain, domain_pos, domains = _checkDomainBarParameter(show_domain, 1., yatoms, 'domain')

    if show_domain:
        b, t = showDomainBar(domains, loc=domain_pos, axis='y', text_loc=domain_text_loc, 
                             text_color=text_color, text=show_domain_text, barwidth=barwidth, is3d=is3dy)
        bars.extend(b)
        texts.extend(t)

    if SETTINGS['auto_show']:
        showFigure()

    return im, lines, colorbar, texts

pimshow = showAtomicMatrix

def showAtomicLines(*args, **kwargs):
    """
    Show a plot with the option to use residue numbers and include chain/domain color 
    bars using provided atoms.
    
    :arg atoms: a :class: `AtomGroup` instance for matching 
        residue numbers and chain identifiers. 
    :type atoms: :class: `AtomGroup`

    :keyword chain: display a bar at the bottom to show chain separations. 
        If set to **None**, it will be decided depends on whether *atoms* 
        is provided. 
        Default is **None**.
    :type chain: bool

    :keyword domain: the same as *chain* but show domain separations instead. 
        *atoms* needs to have *domain* data associated to it.
        Default is **None**.
    :type domain: bool

    :keyword gap: whether to show the gaps in the *atoms* or not.
        Default is **False**.
    :type gap: bool

    :keyword overlay: whether to overlay the curves based on the chain separations 
        in *atoms* or not.
        Default is **False**.
    :type overlay: bool

    :keyword figure: if set to **None**, then a new figure will be created if *auto_show* 
        is **True**, otherwise it will be plotted on the current figure. If set 
        to a figure number or string or a :class:`~matplotlib.figure.Figure` instance, 
        no matter what 'auto_show' value is, plots will be drawn on the *figure*.
        Default is **None**.
    :type figure: :class:`~matplotlib.figure.Figure`, int, str

    :keyword final: if set to **False**, *chain* and *domain* will be set to **False** 
                    no matter what their values are. This is used to stack plots onto one 
                    another, and show only one domain/chain bar.
    :type final: bool
    """
    
    x = None
    xy_args = []
    linespec = '-'
    for arg in args:
        if isinstance(arg, str):
            linespec = arg
        else:
            xy_args.append(arg)

    if len(xy_args) == 0:
        raise ValueError('no data is given for plotting')
    elif len(xy_args) == 1:
        y = xy_args[0]
    elif len(xy_args) >= 2: 
        if len(xy_args) > 2:
            LOGGER.warn("args contains more than x's and y's; only the first two arrays are used")
        x = xy_args[0]
        y = xy_args[1]

    atoms = kwargs.pop('atoms', None)
    linespec = kwargs.pop('linespec', linespec)
    show_chain = kwargs.pop('chains', None)
    show_domain = kwargs.pop('domains', None)
    show_chain = kwargs.pop('chain', show_chain)
    show_domain = kwargs.pop('domain', show_domain)
    final = kwargs.pop('final', True)
    if not final:
        show_domain = show_chain = False

    chain_text_loc = kwargs.pop('chain_text_loc', 'above')
    domain_text_loc = kwargs.pop('domain_text_loc', 'below')
    zero_line = kwargs.pop('show_zero', False)
    zero_line = kwargs.pop('zero', zero_line)
    show_text = kwargs.pop('text', True)
    show_text = kwargs.pop('show_text', show_text)
    show_domain_text = kwargs.pop('domain_text', show_text)
    show_chain_text = kwargs.pop('chain_text', show_text)
    barwidth = kwargs.pop('barwidth', 5)
    barwidth = kwargs.pop('bar_width', barwidth)

    gap = kwargs.pop('gap', False)
    overlay = kwargs.pop('overlay', False)
    overlay = kwargs.pop('overlay_chains', overlay)

    dy = kwargs.pop('dy', None)

    from prody.utilities import showLines
    from matplotlib.pyplot import figure, xlim, plot
    from matplotlib.figure import Figure

    fig = kwargs.pop('figure', None)

    if isinstance(fig, Figure):
        fig_num = fig.number
    elif fig is None or isinstance(fig, (int, str)):
        fig_num = fig
    else:
        raise TypeError('figure can be either an instance of matplotlib.figure.Figure '
                        'or a figure number.')
                        
    if SETTINGS['auto_show'] and final:
        figure(fig_num)
    elif fig_num is not None:
        figure(fig_num)
    
    try:
        y = np.asarray(y)
    except:
        raise TypeError('y should be an array-like instance.')

    if x is not None:
        _y = []
        try:
            x = np.asarray(x, dtype=int)
        except:
            raise TypeError('x should be an integer array.')

        if x.min() < 0:
            raise ValueError('x should be non-negative.')

        if atoms is None:
            I = np.arange(x.max() + 1)
        else:
            if x.max() + 1 > atoms.numAtoms():
                raise ValueError('size mismatch between x ({0}) and atoms ({1})'
                             .format(x.max(), atoms.numAtoms()))
            I = np.arange(atoms.numAtoms())
        
        for i in I:
            ix = np.where(x==i)[0]
            if len(ix):
                _y.append(y[ix[0]])
            else:
                _y.append(np.nan)
        y = np.asarray(_y)
        x = None # clear up x just in case

    ticklabels = labels = datalabels = None
    def func_ticklabels(val, pos):
        #The two args are the value and tick position
        i = int(round(val))
        J = np.where(x==i)[0]
        if len(J):
            label = labels[J[0]]
        else:
            label = ''

        return label

    if atoms is not None:
        if y.shape[0] != atoms.numAtoms():
            raise ValueError('size mismatch between y ({0}) and atoms ({1})'
                             .format(y.shape[0], atoms.numAtoms()))

        if overlay:
            if not gap:
                gap = True
            show_chain = False
            #show_domain = False

        hv = atoms.getHierView()
        if hv.numChains() == 0:
            raise ValueError('atoms should contain at least one chain.')
        elif hv.numChains() == 1:
            labels = atoms.getResnums()
            if gap:
                x = atoms.getResnums()
                ticklabels = func_ticklabels
                if overlay:
                    x = [x]; _y = [y]; _dy = [dy]
        else:
            labels = []
            if gap: 
                x = []; last = 0
            if overlay:
                datalabels = [];  _y = []; _dy = []

            for chain in hv.iterChains():
                chid = chain.getChid()
                resnums = chain.getResnums()
                
                labels.extend('%s:%d'%(chid, resnum) for resnum in resnums)
                if gap:
                    if overlay:
                        datalabels.append(chid)
                        x.append(resnums)
                        _y.append(y[last:last+len(resnums)])
                        if dy is not None:
                            _dy.append(dy[last:last+len(resnums)])
                        last += len(resnums)
                    else:
                        x.extend(resnums + last)
                        last = resnums[-1]
                    
        if gap:
            if overlay:
                ticklabels = None
                y = _y
                if dy is not None:
                    dy = _dy
            else:
                x -= x[0]
                ticklabels = func_ticklabels
        else:
            ticklabels = labels     
    else:
        if gap:
            LOGGER.warn('atoms need to be provided if gap=True')
        if overlay:
            LOGGER.warn('atoms need to be provided if overlay=True')
        gap = False
        overlay = False

    if gap:
        if overlay:
            labels = kwargs.pop('label', datalabels)
            Z = []
            for z in zip(x, y):
                Z.extend(z)
                Z.append(linespec)
            lines, polys = showLines(*Z, dy=dy, ticklabels=ticklabels, 
                                     gap=True, label=labels, **kwargs)
        else:
            lines, polys = showLines(x, y, linespec, dy=dy, ticklabels=ticklabels, 
                                     gap=True, **kwargs)
    else:
        lines, polys = showLines(y, linespec, dy=dy, ticklabels=ticklabels, **kwargs)

    if zero_line:
        l = xlim()
        plot(l, [0, 0], '--', color='gray')

    bars = []
    texts = []

    show_chain, chain_pos, chids = _checkDomainBarParameter(show_chain, 0., atoms, 'chain')
     
    if show_chain:
        b, t = showDomainBar(chids, x=x, loc=chain_pos, axis='x', 
                             text_loc=chain_text_loc, text=show_chain_text,
                             barwidth=barwidth)
        bars.extend(b)
        texts.extend(t)

    show_domain, domain_pos, domains = _checkDomainBarParameter(show_domain, 1., atoms, 'domain')
    if show_domain:
        if overlay:
            x = x[0]
        b, t = showDomainBar(domains, x=x, loc=domain_pos, axis='x', 
                             text_loc=domain_text_loc,  text=show_domain_text,
                             barwidth=barwidth)
        bars.extend(b)
        texts.extend(t)

    if SETTINGS['auto_show']:
        showFigure()
    return lines, polys, bars, texts

pplot = showAtomicLines

def showDomainBar(domains, x=None, loc=0., axis='x', **kwargs):
    """
    Plot a bar on top of the current axis which is colored based 
    on domain separations.
    
    :arg domains: a list of domain labels 
    :type domains: list, tuple, :class:`~numpy.ndarray`

    :arg loc: relative position of the domain bar. **0** means at 
              bottom/left and **1** means at top/right
    :type loc: float

    :arg axis: on which axis the bar will be plotted. It can be 
               either **x** or **y**
    :type axis: str

    :keyword text: whether to show the text or not. Default is **True**
    :type text: bool

    :keyword text_loc: location of text labels. It can be either 
                   **above** or **below**
    :type text_loc: str

    :keyword text_color: color of the text labels
    :type text_color: str, tuple, list

    :keyword color: a dictionary of colors where keys are the domain names
    :type color: dict

    :keyword relim: whether to rescale the axes' limits after adding 
                    the bar. Default is **True**
    :type relim: bool
    """

    from matplotlib.pyplot import plot, text, xlim, ylim, gca

    show_text = kwargs.pop('show_text', True)
    show_text = kwargs.pop('text', show_text)
    text_color = kwargs.pop('text_color', 'k')
    text_color = kwargs.pop('textcolor', text_color)
    font_dict = kwargs.pop('font_dict', None)
    font_dict = kwargs.pop('fontdict', font_dict)

    barwidth = kwargs.pop('barwidth', 5)
    barwidth = kwargs.pop('bar_width', barwidth)

    color_dict = kwargs.pop('color', None)

    offset = kwargs.pop('offset', 0)

    is3d = kwargs.pop('is3d', False)

    relim = kwargs.pop('relim', True)

    text_loc = kwargs.pop('text_loc', 'above')
    if not isinstance(text_loc, str):
        raise TypeError('text_loc should be a str')
    
    text_loc = text_loc.lower().strip()
    if not text_loc in ['above', 'below']:
        raise ValueError('text_loc can only be either "above" or "below"')

    halign = 'right' if text_loc == 'below' else 'left'
    valign = 'top' if text_loc == 'below' else 'bottom'

    if len(domains) == 0:
        raise ValueError('domains should not be empty')

    if is3d:
        domains_ = []
        for d in domains:
            domains_.extend([d]*3)
        domains = domains_

    domains = np.asarray(domains, dtype=str)
    EMPTY_CHAR = domains[0][:0]

    uni_domids = np.unique(domains)
    uni_domids = uni_domids[uni_domids!=EMPTY_CHAR]

    if axis == 'y':
        lim = xlim
    elif axis == 'x':
        lim = ylim
    else:
        raise ValueError('axis can be either "x" or "y"')

    L = lim()
    d_loc = L[0] + loc * (L[1] - L[0])
    D = []
    bars = []
    texts = []

    color_order = []
    for domid in uni_domids:
        if color_dict is not None:
            color_order.append(color_dict[domid])
        d = domains == domid
        D.append(d)

    if not D:
        return bars, texts
    D = np.vstack(D).T
    F = np.zeros(D.shape)
    F[~D] = np.nan
    F[D] = d_loc

    if x is None:
        x = np.arange(len(domains), dtype=float)
    x = x + offset #+ 0.5
    X = np.tile(x, (len(uni_domids), 1)).T

    if show_text:
        for i, chid in enumerate(uni_domids):
            d = D[:, i].astype(int)
            d *= np.arange(len(d)) + 1
            # find the position for the texts
            #locs = np.where(d)[0]
            idx = np.where(d)[0]
            locs = np.split(d[idx], np.where(np.diff(idx)!=1)[0] + 1)

            for loc in locs:
                if len(loc) == 1:
                    i = int(loc)
                    pos = x[i-1] - offset
                else:
                    i = int(np.median(loc))
                    pos = x[i-1] - offset
                if axis == 'y':
                    txt = text(d_loc, pos, chid, rotation=-90, 
                                                color=text_color,
                                                horizontalalignment=halign, 
                                                verticalalignment='center',
                                                fontdict=font_dict)
                else:
                    txt = text(pos, d_loc, chid, color=text_color,
                                                horizontalalignment='center', 
                                                verticalalignment=valign,
                                                fontdict=font_dict)
                texts.append(txt)
    
    if len(color_order):
        gca().set_prop_cycle('color', color_order)
    else:
        gca().set_prop_cycle(None)

    if axis == 'y':
        dbars = plot(F, X, linewidth=barwidth, solid_capstyle='butt', drawstyle='steps')

        for bar in dbars:
            bar.set_clip_on(False)
    else:
        dbars = plot(X, F, linewidth=barwidth, solid_capstyle='butt', drawstyle='steps-post')
        for bar in dbars:
            bar.set_clip_on(False)

    gca().set_prop_cycle(None)
    bars.extend(dbars)
    if relim:
        gca().autoscale_view()

    start, stop = lim()
    lim(start, stop)
    
    return bars, texts

def showTree(tree, format='matplotlib', **kwargs):
    """ Given a tree, creates visualization in different formats. 
    
    arg tree: Tree needs to be unrooted and should be generated by tree 
        generator from Phylo in biopython, which is used by :meth:`.calcTree`
    type tree: :class:`~Bio.Phylo.BaseTree.Tree`
    
    arg format: depending on the format, you will see different forms of trees. 
        Acceptable formats are ``"plt"`` (or ``"mpl"`` or ``"matplotlib"``), 
        ``"ascii"`` and ``"networkx"``. Default is ``"matplotlib"``.
    type format: str
    
    keyword font_size: font size for branch labels
    type font_size: float
    
    keyword line_width: the line width for each branch
    type line_width: float
    
    """

    try: 
        from Bio import Phylo
    except ImportError:
        raise ImportError('Phylo module could not be imported. '
            'Reinstall ProDy or install Biopython '
            'to solve the problem.')

    if format == 'ascii':
        Phylo.draw_ascii(tree)
        return

    elif format in ['plt', 'mpl', 'matplotlib']: 
        from matplotlib.pyplot import figure, xlabel, ylabel
        from prody.utilities.drawtools import drawTree

        if SETTINGS['auto_show']:
            figure()
        drawTree(tree, **kwargs)
        if SETTINGS['auto_show']:
            showFigure()

        xlabel('distance')
        ylabel('')
        return

    elif format == 'networkx':
        node_size = kwargs.pop('node_size', 20)
        node_color = kwargs.pop('node_color', 'red')
        node_shape = kwargs.pop('node_shape', 'o')
        withlabels = kwargs.pop('withlabels', True)
        scale = kwargs.pop('scale', 1.)
        iterations = kwargs.pop('iterations', 500)
        k = kwargs.pop('k', None)
        obj = showTree_networkx(tree, node_size=node_size, node_color=node_color, 
                                node_shape=node_shape, withlabels=withlabels, 
                                scale=scale, iterations=iterations, k=k, **kwargs)

        return obj
    
    else:
        raise ValueError('format should be ascii or plt or networkx.')

def showTree_networkx(tree, node_size=20, node_color='red', node_shape='o', 
                      withlabels=True, scale=1., iterations=500, k=None, 
                      **kwargs):
    """ Given a tree, creates visualization using :mod:`~networkx`. See 
    :func:`~networkx.spring_layout` and :func:`~networkx.draw_networkx_nodes` 
    for more details.
    
    arg tree: Tree needs to be unrooted and should be generated by tree 
        generator from Phylo in biopython, which is used by :meth:`.calcTree`
    type tree: :class:`~Bio.Phylo.BaseTree.Tree`
    
    """

    from Bio import Phylo
    import matplotlib.pyplot as mpl

    try:
        import networkx
    except ImportError:
        raise ImportError('Please install networkx to use this function.')

    G = Phylo.to_networkx(tree)
    labels = {}
    colors = []
    sizes = []
    shape_types = 'so^>v<dph8'
    shape_groups = {}
    for s in shape_types:
        shape_groups[s] = []

    nodes = []
    for i, node in enumerate(G.nodes()):
        lbl = node.name
        if lbl is None:
            lbl = ''
            colors.append('black')
            sizes.append(0)
            shape_groups['o'].append(i)
        else:
            sizes.append(node_size)
            if isinstance(node_color, str):
                nc = node_color
            else:
                nc = node_color[lbl] if lbl in node_color else 'red'
            colors.append(nc)

            if isinstance(node_shape, str):
                ns = node_shape
            else:
                ns = node_shape[lbl] if lbl in node_shape else 'o'
            shape_groups[ns].append(i)
        labels[node] = lbl
        nodes.append(node)

    if SETTINGS['auto_show']:
        mpl.figure()

    layout = networkx.spring_layout(G, scale=scale, iterations=iterations, k=k)
    #networkx.draw(G, pos=layout, withlabels=False, node_size=sizes, node_color=colors)
    networkx.draw_networkx_edges(G, pos=layout)
    
    if np.isscalar(node_shape):
        networkx.draw_networkx_nodes(G, pos=layout, withlabels=False, node_size=sizes, 
                                        node_shape=node_shape, node_color=colors)
    else:
        for shape in shape_groups:
            nodelist = [nodes[i] for i in shape_groups[shape]]
            nodesizes = [sizes[i] for i in shape_groups[shape]]
            nodecolors = [colors[i] for i in shape_groups[shape]]
            if not nodelist: continue
            networkx.draw_networkx_nodes(G, pos=layout, withlabels=False, node_size=nodesizes, 
                                        node_shape=shape, node_color=nodecolors, 
                                        nodelist=nodelist)

    if withlabels:
        fontdict = kwargs.pop('fontdict', None)
        if fontdict is None:
            fontsize = kwargs.pop('font_size', 6)
            fontcolor = kwargs.pop('font_color', 'black')
            fontdict = {'size': fontsize, 'color': fontcolor}

        for node, pos in layout.items():
            mpl.text(pos[0], pos[1], labels[node], fontdict=fontdict)

    if SETTINGS['auto_show']:
        showFigure()

    return mpl.gca()<|MERGE_RESOLUTION|>--- conflicted
+++ resolved
@@ -308,11 +308,7 @@
             show = plt.plot(range(len(projection)), projection.flatten(), *args, **kwargs)
             if use_weights:
                 kwargs['s'] = weights
-<<<<<<< HEAD
-            if labels is not None:
-=======
             if labels is not None and use_labels:
->>>>>>> 01e6932b
                 for label in set(labels):
                     kwargs['c'] = colors_dict[label]
                     inds = np.nonzero(np.array(labels) == label)[0]
@@ -326,11 +322,7 @@
             if weights is not None and use_weights:
                 kwargs['weights'] = weights
 
-<<<<<<< HEAD
-            if labels is not None:
-=======
             if labels is not None and use_labels:
->>>>>>> 01e6932b
                 for label in set(labels):
                     kwargs['color'] = colors_dict[label]
                     inds = np.nonzero(np.array(labels) == label)[0]
