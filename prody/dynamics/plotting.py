--- conflicted
+++ resolved
@@ -254,19 +254,12 @@
     if SETTINGS['auto_show']:
         fig = plt.figure()
 
-<<<<<<< HEAD
+    rmsd = kwargs.pop('rmsd', True)
+    norm = kwargs.pop('norm', False)
+
     if projection is None:
         projection = calcProjection(ensemble, modes, 
-                                    kwargs.pop('rmsd', True), 
-                                    kwargs.pop('norm', False))
-=======
-    rmsd = kwargs.pop('rmsd', True)
-    norm = kwargs.pop('norm', False)
-
-    if projection is None:
-        projection = calcProjection(ensemble, modes, 
-                                    rmsd,)
->>>>>>> 9893cf10
+                                    rmsd, norm)
     
     use_weights = kwargs.pop('use_weights', False)
     if use_weights:
@@ -283,17 +276,10 @@
     use_labels = kwargs.pop('use_labels', True)
     labels = kwargs.pop('label', None)
     if labels is None and use_labels and modes is not None:
-<<<<<<< HEAD
-        if isinstance(modes, (LDA, LRA)):
-            labels = modes._labels.tolist()
-            LOGGER.info('using labels from LDA modes')
-        elif isinstance(modes.getModel(), (LDA, LRA)):
-=======
         if isinstance(modes, LDA):
             labels = modes._labels.tolist()
             LOGGER.info('using labels from LDA modes')
         elif isinstance(modes.getModel(), LDA):
->>>>>>> 9893cf10
             labels = modes.getModel()._labels.tolist()
             LOGGER.info('using labels from LDA model')
 
