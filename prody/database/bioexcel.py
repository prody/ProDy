# -*- coding: utf-8 -*-
"""This module defines functions for interfacing BioExcel-CV19 simulation database."""

__author__ = 'James Krieger'

from os.path import join, isfile, basename, splitext
from numbers import Number
import numpy as np

from prody import LOGGER, PY3K
from prody.utilities import makePath

from prody.atomic.atomgroup import AtomGroup
from prody.atomic.functions import extendAtomicData
from prody.proteins.pdbfile import parsePDB
from prody.trajectory.psffile import parsePSF, writePSF
from prody.trajectory.dcdfile import parseDCD

__all__ = ['fetchBioexcelPDB', 'parseBioexcelPDB', 'convertXtcToDcd',
           'fetchBioexcelTrajectory', 'parseBioexcelTrajectory',
           'fetchBioexcelTopology', 'parseBioexcelTopology']

prefix = 'https://bioexcel-cv19.bsc.es/api/rest/v1/projects/'
dot_json_str = '.json'

def fetchBioexcelPDB(acc, **kwargs):
    """Returns a path to the downloaded PDB file corresponding
    to the starting structure from a BioExcel-CV19 trajectory.
    
    
    :arg acc: BioExcel-CV19 project accession or ID
    :type acc: str

    :arg timeout: timeout for blocking connection attempt in seconds, 
        default is 60
    :type timeout: int

    :arg folder: path to folder for storing the results
        default is the current working directory
    :type folder: str

    :arg outname: out filename, default is input ``'acc.pdb'``
    :type outname: str

    :arg selection: atom selection for download
        options are ``'_C'`` for all carbon atoms, 
        ``'backbone'`` for backbone atoms,
        or ``'backbone and _C'`` for both
    type selection: str

    See https://bioexcel-cv19.bsc.es/api/rest/docs for more info
    """
    acc, _, selection, filepath, timeout, _ = checkInputs(acc, **kwargs)
    if not filepath.endswith('.pdb'):
        filepath += '.pdb'

    url = prefix + acc + "/structure"
    if selection is not None:
        url += '?selection=' + selection.replace(" ","%20")
    
    filepath = requestFromUrl(url, timeout, filepath, source='pdb')

    return filepath


def fetchBioexcelTrajectory(acc, **kwargs):
    """Returns a path to the downloaded BioExcel-CV19 trajectory
    in xtc format or in dcd format if mdtraj is installed and 
    *convert* is **True**.

    :arg acc: BioExcel-CV19 project accession or ID
    :type acc: str

    :arg timeout: timeout for blocking connection attempt in seconds, 
        default is 60
    :type timeout: int

    :arg folder: path to folder for storing the results
        default is the current working directory
    :type folder: str

    :arg outname: out filename, default is input ``'acc.pdb'``
    :type outname: str

    :arg frames: which frames to select in 
        e.g. ``'1-5,11-15'`` or ``'10:20:2'``
        default is to not specify and get all
    :type frames: str

    :arg selection: atom selection for download
        options are ``'_C'`` for all carbon atoms, 
        ``'backbone'`` for backbone atoms,
        or ``'backbone and _C'`` for both
    type selection: str

    See https://bioexcel-cv19.bsc.es/api/rest/docs for more info

    :arg convert: convert to dcd if mdtraj is installed
        default is True
    type convert: bool
    """
    acc, convert, selection, filepath, timeout, frames = checkInputs(acc, **kwargs)
    if not filepath.endswith('.xtc'):
        filepath += '.xtc'

    url = prefix + acc + "/trajectory?format=xtc"

    if frames is not None:
        url += '&frames=' + frames

    if selection is not None:
        url += '&selection=' + selection.replace(" ","%20")

    filepath = requestFromUrl(url, timeout, filepath, source='xtc')

    if convert:
        filepath = convertXtcToDcd(filepath, **kwargs)

    return filepath


def fetchBioexcelTopology(acc, **kwargs):
    """Returns a path to the downloaded BioExcel-CV19 topology
    in json format or in psf format if *convert* is **True**.
    
    :arg acc: BioExcel-CV19 project accession or ID
    :type acc: str

    :arg timeout: timeout for blocking connection attempt in seconds, 
        default is 60
    :type timeout: int

    :arg folder: path to folder for storing the results
        default is the current working directory
    :type folder: str

    :arg outname: out filename, default is input ``'acc.pdb'``
    :type outname: str

    See https://bioexcel-cv19.bsc.es/api/rest/docs for more info
    """
    if isfile(acc):
        filepath = acc
    else:
        acc, convert, _, filepath, timeout, _ = checkInputs(acc, **kwargs)
        if not filepath.endswith('.json') and not filepath.endswith('.psf'):
            filepath += '.json'

    if filepath.endswith('.psf'):
        convert = False

    if not isfile(filepath):
        url = prefix + acc + "/topology"
        filepath = requestFromUrl(url, timeout, filepath, source='json')

    if convert:
        ag = parseBioexcelTopology(filepath, **kwargs)
        filepath = filepath.replace(dot_json_str, '.psf')
        writePSF(filepath, ag)

    return filepath


def parseBioexcelTopology(query, **kwargs):
    """Parse a BioExcel-CV19 topology json into an :class:`.AtomGroup`,
    fetching it if needed using **kwargs
    """
    query = checkQuery(query)

    kwargs['convert'] = False
    if not isfile(query):
        filename = fetchBioexcelTopology(query, **kwargs)
    else:
        filename = query

    if filename.endswith(dot_json_str):
        import json

        fp = open(filename, 'r')
        data = json.load(fp)
        fp.close()

        title = basename(splitext(filename)[0])
        ag = AtomGroup(title)

        ag.setNames(data['atom_names'])
        ag.setElements(data['atom_elements'])
        ag.setCharges(data['atom_charges'])
        ag.setResnums(data['atom_residue_indices'])

        # set false n_csets and acsi to allow nodes in ag
        ag._n_csets = 1
        ag._acsi = 0

        indices = np.ix_(*[np.array(data['atom_residue_indices'])])

        chids = np.array([data['chain_names'][chain_index]
                          for chain_index in data['residue_chain_indices']])
        ag.setChids(chids[indices])

        ag.setResnames(np.array(data['residue_names'])[indices])
        ag.setResnums(np.array(data['residue_numbers'])[indices])

        if data['residue_icodes'] is not None:
            ag.setIcodes(np.array(data['residue_icodes'])[indices])

        # restore acsi and n_csets to defaults
        ag._acsi = None
        ag._n_csets = 0
    else:
        ag = parsePSF(filename)

    selection = checkSelection(**kwargs)

    if selection == '_C':
        ag = ag.select('element C').copy()
    elif selection == 'backbone':
        ag = ag.select('backbone').copy()
    elif selection == 'backbone and _C':
        ag = ag.select('backbone and element C')

    return ag

def parseBioexcelTrajectory(query, **kwargs):
    """Parse a BioExcel-CV19 topology json into an :class:`.Ensemble`,
    fetching it if needed using **kwargs

    :arg top: topology filename
    :type top: str
    """
    kwargs['convert'] = True
    if isfile(query) and query.endswith('.dcd'):
        filename = query
    elif isfile(query + '.dcd'):
        filename = query + '.dcd'
    elif isfile(query) and query.endswith('.xtc'):
        filename = convertXtcToDcd(query, **kwargs)
    elif isfile(query + '.xtc'):
        filename = convertXtcToDcd(query + '.xtc', **kwargs)
    else:
        filename = fetchBioexcelTrajectory(query, **kwargs)

    return parseDCD(filename)

def parseBioexcelPDB(query, **kwargs):
    """Parse a BioExcel-CV19 topology json into an :class:`.Ensemble`,
    fetching it if needed using **kwargs
    """
    kwargs['convert'] = True
    if isfile(query):
        filename = query
    elif isfile(query + '.pdb'):
        filename = query + '.pdb'
    else:
        filename = fetchBioexcelPDB(query, **kwargs)

    ag = parsePDB(filename)
    if ag is None:
        filename = fetchBioexcelPDB(query, **kwargs)

    return parsePDB(filename)

def convertXtcToDcd(filepath, **kwargs):
    """Convert xtc trajectories to dcd files using mdtraj.
    Returns path to output dcd file.

    :arg top: topology filename
    :type top: str    
    """
    topFile = kwargs.get('top', None)
    if topFile is not None:
        acc = topFile
    else:
        acc = basename(splitext(filepath)[0])

    try:
        import mdtraj
    except ImportError:
        raise ImportError('Please install mdtraj to convert to dcd.')
    else:
        top = mdtraj.load_psf(fetchBioexcelTopology(acc, **kwargs))
        traj = mdtraj.load_xtc(filepath, top=top)
        filepath = filepath.replace('xtc', 'dcd')
        traj.save_dcd(filepath)

    return filepath

def requestFromUrl(url, timeout, filepath, source=None):
    """Helper function to make a request from a url and return the response"""
    import requests
    import json
    import mdtraj
    import tempfile

    acc = url.split(prefix)[1].split('/')[0]

    LOGGER.timeit('_bioexcel')
    response = None
    sleep = 2
    while LOGGER.timing('_bioexcel') < timeout:
        try:
            response = requests.get(url).content

            if source == 'json':
                json.loads(response)

                if PY3K:
                    response = response.decode()

                fo = open(filepath, 'w')
                fo.write(response)
                fo.close()

            elif source == 'xtc':
<<<<<<< HEAD
                ftmp = tempfile.NamedTemporaryFile()
                ftmp.write(response, 'wb')
                ftmp.close()
                top = mdtraj.load_psf(fetchBioexcelTopology(acc, timeout=timeout))
                mdtraj.load_xtc(ftmp.name, top=top)
=======
                fo = open(filepath, 'wb')
                fo.write(response)
                fo.close()
                
                top = mdtraj.load_psf(fetchBioexcelTopology(acc))
                mdtraj.load_xtc(filepath, top=top)
>>>>>>> 29610e7d

            elif source == 'pdb':
                if PY3K:
                    response = response.decode()

                fo = open(filepath, 'w')
                fo.write(response)
                fo.close()

                ag = parsePDB(filepath)
                numAtoms = ag.numAtoms()

        except Exception:
            pass
        else:
            break
        
        sleep = 20 if int(sleep * 1.5) >= 20 else int(sleep * 1.5)
        LOGGER.sleep(int(sleep), '. Trying to reconnect...')

    return filepath

def checkSelection(**kwargs):
    """Helper function to check selection"""
    selection = kwargs.get('selection', None)
    if selection is not None:
        if not isinstance(selection, str):
            raise TypeError('selection should be a string')

        if selection not in ['_C', 'backbone', 'backbone and _C']:
            raise ValueError("selection should be '_C', 'backbone' or 'backbone and _C'")

    return selection

def checkQuery(input):
    """Check query or acc argument, which should be a string as follows:
    
    :arg acc: BioExcel-CV19 project accession or ID
    :type acc: str
    """
    if not isinstance(input, str):
        raise TypeError('query should be string')
    return input

def checkConvert(**kwargs):
    convert = kwargs.get('convert', True)
    if not isinstance(convert, (bool, type(None))):
        raise TypeError('convert should be bool')
    return convert

def checkTimeout(**kwargs):
    timeout = kwargs.get('timeout', 60)
    if not isinstance(timeout, (Number, type(None))):
        raise TypeError('timeout should be number')
    return timeout


def checkFilePath(query, **kwargs):
    """Check folder and outname and path, making it if needed"""

    folder = kwargs.get('folder', '.')
    if not isinstance(folder, str):
        try:
            folder = str(folder)
        except Exception:
            raise TypeError('folder should be a string')
    
    outname = kwargs.get('outname', None)
    if not outname:
        outname = query
    elif not isinstance(outname, str):
        raise TypeError('outname should be a string')

    return join(makePath(folder), outname)


def checkFrames(**kwargs):
    """Check frames kwarg matches the following:

    :arg frames: which frames to select in 
        e.g. ``'1-5,11-15'`` or ``'10:20:2'``
        default is to not specify and get all
    :type frames: str
    """
    frames = kwargs.get('frames', None)
    if frames is None:
        return frames
    
    if not isinstance(frames, str):
        raise TypeError('frames should be a string')
 
    for framesRange in frames.split(','):
        if framesRange.find('-') != -1 and framesRange.find(':') != -1:
            raise ValueError('Frames should have a set of comma-separated ranges containing either a hyphen or colons, not both')
        
        if framesRange.count('-') > 0:
            if not np.all([item.isnumeric() for item in framesRange.split('-')]):
                raise ValueError('Each frames range should only have numbers and hyphens (or colons), not spaces or anything else')
            if framesRange.count('-') > 1:
                raise ValueError('Each frames range can only have one hyphen')
        
        if framesRange.count(':') not in [0,1,2]:
            raise ValueError('Each frames range can have no more than 2 colons')

        if framesRange.count(':') > 0:
            if not np.all([item.isnumeric() for item in framesRange.split(':')]):
                raise ValueError('Each frames range should only have numbers and colons (or hyphens), not spaces or anything else')

        if (framesRange.find('-') == -1 and framesRange.find(':') == -1 and 
            not framesRange.isnumeric()):
            raise ValueError('Each frames range should only have numbers (and colons or hyphens), not spaces or anything else')

    return frames

def checkInputs(query, **kwargs):
    query = checkQuery(query)
    timeout = checkTimeout(**kwargs)
    convert = checkConvert(**kwargs)
    selection = checkSelection(**kwargs)
    filepath = checkFilePath(query, **kwargs)
    frames = checkFrames(**kwargs)
    return query, convert, selection, filepath, timeout, frames<|MERGE_RESOLUTION|>--- conflicted
+++ resolved
@@ -312,20 +312,12 @@
                 fo.close()
 
             elif source == 'xtc':
-<<<<<<< HEAD
-                ftmp = tempfile.NamedTemporaryFile()
-                ftmp.write(response, 'wb')
-                ftmp.close()
-                top = mdtraj.load_psf(fetchBioexcelTopology(acc, timeout=timeout))
-                mdtraj.load_xtc(ftmp.name, top=top)
-=======
                 fo = open(filepath, 'wb')
                 fo.write(response)
                 fo.close()
                 
-                top = mdtraj.load_psf(fetchBioexcelTopology(acc))
+                top = mdtraj.load_psf(fetchBioexcelTopology(acc, timeout=timeout))
                 mdtraj.load_xtc(filepath, top=top)
->>>>>>> 29610e7d
 
             elif source == 'pdb':
                 if PY3K:
