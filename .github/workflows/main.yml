# This is a basic workflow to help you get started with Actions

name: CI

# Controls when the action will run.
on: [push, pull_request, workflow_dispatch]

# A workflow run is made up of one or more jobs that can run sequentially or in parallel
jobs:
  # This workflow contains a single job called "build"
  build:
    runs-on: [ubuntu-latest, macos-latest]
    strategy:
      fail-fast: false
      matrix:
        python-version: ["3.10", "3.11", "3.12"]

    steps:
    - uses: actions/checkout@v2
    - name: Set up Python ${{ matrix.python-version }}
      uses: MatteoH2O1999/setup-python@v2
      with:
        python-version: ${{ matrix.python-version }}
    - name: Add conda to system path
      run: |
        echo $CONDA/bin >> $GITHUB_PATH
    - name: Install dependencies
      run: |
        conda create --yes -n test python=${{ matrix.python-version }}
        source activate test
        conda config --add channels conda-forge
        conda install --yes numpy scipy nose requests
        conda install --yes pdbfixer mdtraj openmm
<<<<<<< HEAD
        conda install --yes fortran-compiler cxx-compiler
=======
>>>>>>> eb34972a
        pip install mmtf-python scikit-learn
        cd prody/proteins/hpbmodule/
        gfortran -O3 -fPIC -c reg_tet.f
        variable=$(python -c 'from distutils.sysconfig import get_python_inc; print(get_python_inc())')
        c++ -O3 -g -fPIC -c hpbmodule.cpp -o hpbmodule.o -I/$variable
        c++ -shared -Wl,-soname,hpb.so -o hpb.so hpbmodule.o reg_tet.o -lgfortran
        cp hpb.so ../
        cd -
        pip install .
        python setup.py build_ext --inplace --force
    - name: Test with pytest
      run: |
        source activate test
        conda install --yes pytest
        pytest
        <|MERGE_RESOLUTION|>--- conflicted
+++ resolved
@@ -31,10 +31,7 @@
         conda config --add channels conda-forge
         conda install --yes numpy scipy nose requests
         conda install --yes pdbfixer mdtraj openmm
-<<<<<<< HEAD
         conda install --yes fortran-compiler cxx-compiler
-=======
->>>>>>> eb34972a
         pip install mmtf-python scikit-learn
         cd prody/proteins/hpbmodule/
         gfortran -O3 -fPIC -c reg_tet.f
